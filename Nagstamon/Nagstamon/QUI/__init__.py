# encoding: utf-8

# Nagstamon - Nagios status monitor for your desktop
# Copyright (C) 2008-2015 Henri Wahl <h.wahl@ifw-dresden.de> et al.
#
# This program is free software; you can redistribute it and/or modify
# it under the terms of the GNU General Public License as published by
# the Free Software Foundation; either version 2 of the License, or
# (at your option) any later version.
#
# This program is distributed in the hope that it will be useful,
# but WITHOUT ANY WARRANTY; without even the implied warranty of
# MERCHANTABILITY or FITNESS FOR A PARTICULAR PURPOSE.  See the
# GNU General Public License for more details.
#
# You should have received a copy of the GNU General Public License
# along with this program; if not, write to the Free Software
# Foundation, Inc., 51 Franklin Street, Fifth Floor, Boston, MA  02110-1301, USA

"""Module QUI"""

import os
import os.path
import urllib.parse
import webbrowser
import subprocess
import sys
import platform
import time

from PyQt5.QtWidgets import *
from PyQt5.QtGui import *
from PyQt5.QtCore import *
from PyQt5.QtSvg import *
from PyQt5.QtMultimedia import *

from operator import methodcaller
from collections import OrderedDict
from copy import deepcopy

from Nagstamon.Config import (conf,
                              Server,
                              Action,
                              RESOURCES,
                              AppInfo)

from Nagstamon.Servers import (SERVER_TYPES,
                               servers,
                               create_server,
                               get_enabled_servers,
                               get_worst_status,
                               get_status_count)

from Nagstamon.Helpers import (is_found_by_re,
                               debug_queue,
                               STATES,
                               STATES_SOUND,
                               BOOLPOOL)

# dialogs
from Nagstamon.QUI.settings_main import Ui_settings_main
from Nagstamon.QUI.settings_server import Ui_settings_server
from Nagstamon.QUI.settings_action import Ui_settings_action
from Nagstamon.QUI.dialog_acknowledge import Ui_dialog_acknowledge
from Nagstamon.QUI.dialog_downtime import Ui_dialog_downtime
from Nagstamon.QUI.dialog_submit import Ui_dialog_submit

# only on X11/Linux thirdparty path should be added because it contains the Xlib module
# needed to tell window manager via EWMH to keep Nagstamon window on all virtual desktops
# TODO: test if X11 or Wayland is used
if not platform.system() in ['Darwin', 'Windows']:
    # extract thirdparty path from resources path - make submodules accessible by thirdparty modules
    THIRDPARTY = os.sep.join(RESOURCES.split(os.sep)[0:-1] + ['thirdparty'])
    sys.path.insert(0, THIRDPARTY)
    from Nagstamon.thirdparty.ewmh import EWMH

if not platform.system() in ['Darwin', 'Windows']:
    try:
        from dbus import (Interface,
                          SessionBus)
        from dbus.mainloop.pyqt5 import DBusQtMainLoop
    except:
        print('No DBus for desktop notification available.')

# fixed icons for hosts/services attributes
ICONS = dict()

# fixed shortened and lowered color names for cells, also used by statusbar label snippets
COLORS = OrderedDict([('DOWN', 'color_down_'),
                      ('UNREACHABLE', 'color_unreachable_'),
                      ('CRITICAL', 'color_critical_'),
                      ('UNKNOWN', 'color_unknown_'),
                      ('WARNING', 'color_warning_')])

# states to be used in statusbar if long version is used
COLOR_STATE_NAMES = {'DOWN': {True: 'DOWN', False: ''},
                     'UNREACHABLE': { True: 'UNREACHABLE', False: ''},
                     'CRITICAL': { True: 'CRITICAL', False: ''},
                     'UNKNOWN': { True: 'UNKNOWN', False: ''},
                     'WARNING': { True: 'WARNING', False: ''}}

# headers for tablewidgets
HEADERS = OrderedDict([('host', 'Host'), ('service', 'Service'),
                       ('status', 'Status'), ('last_check', 'Last Check'),
                       ('duration', 'Duration'), ('attempt', 'Attempt'),
                       ('status_information', 'Status Information')])

# list of headers keywords for action context menu
HEADERS_LIST = list(HEADERS)

# sorting order for tablewidgets
SORT_ORDER = {'descending': True, 'ascending': False, 0: True, 1: False}

# space used in LayoutBoxes
SPACE = 10

# save default font to be able to reset to it
DEFAULT_FONT = QApplication.font()

# take global FONT from conf if it exists
if conf.font != '':
    FONT = QFont()
    FONT.fromString(conf.font)
else:
    FONT = DEFAULT_FONT


class HBoxLayout(QHBoxLayout):
    """
        Apparently necessary to get a HBox which is able to hide its children
    """
    def __init__(self, spacing=None, parent=None):
        QHBoxLayout.__init__(self, parent)

        if spacing == None:
            self.setSpacing(0)
        else:
            self.setSpacing(spacing)
        self.setContentsMargins(0, 0, 0, 0)     # no margin


    def hide_items(self):
        """
            cruise through all child widgets and hide them
            self,count()-1 is needed because the last item is None
        """
        for item in range(self.count()-1):
            self.itemAt(item).widget().hide()


    def show_items(self):
        """
            cruise through all child widgets and show them
            self,count()-1 is needed because the last item is None
        """
        for item in range(self.count()-1):
            self.itemAt(item).widget().show()


#class SystemTrayIcon(QSystemTrayIcon):
class SystemTrayIcon(QSystemTrayIcon):
    """
        Icon in system tray, works at least in Windows and OSX
        Qt5 shows an empty icon in GNOME3
    """

    show_menu = pyqtSignal()

    show_popwin = pyqtSignal()
    hide_popwin = pyqtSignal()

    def __init__(self):
        QSystemTrayIcon.__init__(self)

        # icons are in dictionary
        self.icons = {}
        self.create_icons()
        # empty icon for flashing notification
        self.icons['EMPTY'] = QIcon('{0}{1}nagstamon_systrayicon_empty.svg'.format(RESOURCES, os.sep))
        # little workaround to match statuswindow.worker_notification.worst_notification_status
        self.icons['UP'] = self.icons['OK']
        # default icon is OK
        self.setIcon(self.icons['OK'])

        # store icon for flashing
        self.current_icon = None

        # timer for singleshots for flashing
        self.timer = QTimer()

        # when there are new settings/colors recreate icons
        dialogs.settings.changed.connect(self.create_icons)

        # treat clicks
        self.activated.connect(self.icon_clicked)

        # store x and y of coursor when being clicked as there seems to be no way
        # to get the systray icons position
        self.x_cursor = False
        self.y_cursor = False


    @pyqtSlot(QMenu)
    def set_menu(self, menu):
        """
            create current menu for right clicks
        """
        # MacOSX does not distinguish between left and right click so menu will go to upper menu bar
        if platform.system() != 'Darwin':
            self.setContextMenu(menu)


    @pyqtSlot()
    def create_icons(self):
        """
            create icons from template, applying colors
        """
        # get template from file
        svg_template_file = open('{0}{1}nagstamon_systrayicon_template.svg'.format(RESOURCES, os.sep))
        svg_template_xml = svg_template_file.readlines()

        # create icons for all states
        for state in  ['OK', 'UNKNOWN', 'WARNING', 'CRITICAL', 'UNREACHABLE', 'DOWN', 'ERROR']:
            # current SVG XML for state icon, derived from svg_template_cml
            svg_state_xml = list()

            # replace dummy text and background colors with configured ones
            for line in svg_template_xml:
                line = line.replace('fill:#ff00ff', 'fill:' + conf.__dict__['color_' + state.lower() + '_text'])
                line = line.replace('fill:#00ff00', 'fill:' + conf.__dict__['color_' + state.lower() + '_background'])
                svg_state_xml.append(line)

            # create XML stream of SVG
            svg_xml_stream = QXmlStreamReader(''.join(svg_state_xml))
            # create renderer for SVG and put SVG XML into renderer
            svg_renderer = QSvgRenderer(svg_xml_stream)
            # pixmap to be painted on
            svg_pixmap = QPixmap(128, 128)
            # initiate painter which paints onto paintdevice pixmap
            svg_painter = QPainter(svg_pixmap)
            # render svg to pixmap
            svg_renderer.render(svg_painter)
            # close painting
            svg_painter.end()
            # put pixmap into icon
            self.icons[state] = QIcon(svg_pixmap)


    @pyqtSlot(QEvent)
    def icon_clicked(self, event):
        """
            evaluate mouse click
        """
        # only react on left mouse click
        if event == (QSystemTrayIcon.Trigger or QSystemTrayIcon.DoubleClick):
            self.x_cursor = QCursor.pos().x()
            self.y_cursor = QCursor.pos().y()
            if statuswindow.is_shown:
                self.hide_popwin.emit()
            else:
                self.show_popwin.emit()
        elif event == QSystemTrayIcon.Context and platform.system() == 'Windows':
            self.show_menu.emit()


    @pyqtSlot()
    def show_state(self):
        """
            get worst status and display it in systray
        """
        worst_status = get_worst_status()
        self.setIcon(self.icons[worst_status])
        # set current icon for flshing
        self.current_icon = self.icons[worst_status]
        del(worst_status)


    @pyqtSlot()
    def flash(self):
        """
            send color inversion signal to labels
        """
        # only if currently a notification is necessary
        if statuswindow.worker_notification.is_notifying:
            # store current icon to get it reset back
            if self.current_icon == None:
                self.current_icon = self.icons[statuswindow.worker_notification.worst_notification_status]
            # use empty SVG icon to display emptiness
            self.setIcon(self.icons['EMPTY'])
            # fire up  a singleshot to reset color soon
            self.timer.singleShot(500, self.reset)


    @pyqtSlot()
    def reset(self):
        """
            tell labels to set original colors
        """
        # only if currently a notification is necessary
        if statuswindow.worker_notification.is_notifying:
            # set curent status icon
            self.setIcon(self.current_icon)
            # even later call itself to invert colors as flash
            self.timer.singleShot(500, self.flash)
        else:
            if self.current_icon != None:
                self.setIcon(self.current_icon)
            self.current_icon = None


class MenuAtCursor(QMenu):
    """
        open menu at position of mouse pointer - normal .exec() shows menu at (0, 0)
    """
    # flag to avoid too fast popping up menus
    available = True

    def __init__(self, parent=None):
        QMenu.__init__(self, parent=parent)


    @pyqtSlot()
    def show_at_cursor(self):
        """
            pop up at mouse pointer position, lock itself to avoid permamently popping menus on Windows
        """
        # get cursor coordinates and decrease them to show menu under mouse pointer
        x = QCursor.pos().x() - 10
        y = QCursor.pos().y() - 10
        self.exec(QPoint(x, y))  # noqa
        del(x, y)


class MenuContext(MenuAtCursor):
    """
        class for universal context menu, used at systray icon and hamburger menu
    """

    menu_ready = pyqtSignal(QMenu)

    def __init__(self, parent=None):
        MenuAtCursor.__init__(self, parent=parent)

        # connect all relevant widgets which should show the context menu
        self.menu_ready.connect(systrayicon.set_menu)
        self.menu_ready.connect(statuswindow.toparea.button_hamburger_menu.set_menu)
        self.menu_ready.connect(statuswindow.toparea.logo.set_menu)
        self.menu_ready.connect(statuswindow.toparea.label_version.set_menu)
        self.menu_ready.connect(statuswindow.toparea.label_empty_space.set_menu)
        self.menu_ready.connect(statuswindow.statusbar.logo.set_menu)
        for color_label in statuswindow.statusbar.color_labels.values():
            self.menu_ready.connect(color_label.set_menu)
        dialogs.settings.changed.connect(self.initialize)

        self.initialize()

    @pyqtSlot()
    def initialize(self):
        """
            add actions and servers to menu
        """

        # first clear to get rid of old servers
        self.clear()

        self.action_refresh = QAction('Refresh', self)
        self.action_refresh.triggered.connect(statuswindow.refresh)
        self.addAction(self.action_refresh)

        self.action_recheck = QAction('Recheck', self)
        self.action_recheck.triggered.connect(statuswindow.recheck_all)
        self.addAction(self.action_recheck)

        self.addSeparator()

        # dict to hold all servers - more flexible this way
        self.action_servers = dict()

        # connect every server to its monitoring webpage
        for server in servers:
            self.action_servers[server] = QAction(server, self)
            self.action_servers[server].triggered.connect(servers[server].open_monitor_webpage)
            self.addAction(self.action_servers[server])

        self.addSeparator()

        self.action_settings = QAction('Settings...', self)
        self.action_settings.triggered.connect(statuswindow.hide_window)
        self.action_settings.triggered.connect(dialogs.settings.show)
        self.addAction(self.action_settings)

        if conf.statusbar_floating:
            self.action_save_position = QAction('Save position', self)
            self.action_save_position.triggered.connect(self.save_position)
            self.addAction(self.action_save_position)

        self.action_exit = QAction('Exit', self)
        self.action_exit.triggered.connect(exit)
        self.addAction(self.action_exit)

        # tell all widgets to use the new menu
        self.menu_ready.emit(self)


    def save_position(self):
        """
            save position from window into config
        """

        statuswindow.store_position_to_conf()
        conf.SaveConfig()


class PushButton_Hamburger(QPushButton):
    """
        Pushbutton with menu for hamburger
    """

    pressed = pyqtSignal()

    def __init__(self):
        QPushButton.__init__(self)


    def mousePressEvent(self, event):
        self.pressed.emit()
        self.showMenu()

    pyqtSlot(QMenu)
    def set_menu(self, menu):
        self.setMenu(menu)


class PushButton_BrowserURL(QPushButton):
    """
        QPushButton for ServerVBox which opens certain URL if clicked
    """
    def __init__(self, text='', parent=None, server=None, url_type=''):
        QPushButton.__init__(self, text, parent=parent)
        self.server = server
        self.url_type = url_type

    @pyqtSlot()
    def open_url(self):
        """
            open URL from BROWSER_URLS in webbrowser
        """
        # BROWSER_URLS come with $MONITOR$ instead of real monitor url - heritage from actions
        url = self.server.BROWSER_URLS[self.url_type]
        url = url.replace('$MONITOR$', self.server.monitor_url)
        url = url.replace('$MONITOR-CGI$', self.server.monitor_cgi_url)

        if conf.debug_mode:
            self.server.Debug(server=self.server.get_name(), debug='Open {0} web page {1}'.format(self.url_type, url))

        # use Python method to open browser
        webbrowser.open(url)

        # hide statuswindow to get screen space for browser
        if not conf.fullscreen:
            statuswindow.hide_window()


class ComboBox_Servers(QComboBox):
    """
        combobox which does lock statuswindow so it does not close when opening combobox
    """
    monitor_opened = pyqtSignal()

    # flag to avoid silly focusOutEvent
    freshly_opened = False


    def __init__(self, parent=None):
        QComboBox.__init__(self, parent=parent)
        # react to clicked monitor
        self.activated.connect(self.response)


    def mousePressEvent(self, event):
        # first click opens combobox popup
        self.freshly_opened = True
        # tell status window that there is no combobox anymore
        self.showPopup()


    def fill(self):
        """
            fill default order fields combobox with server names
        """
        self.clear()
        self.addItem('Go to monitor...')
        self.addItems(sorted(conf.servers.keys(), key=str.lower))


    @pyqtSlot()
    def response(self):
        """
            respnose to activated item in servers combobox
        """
        if self.currentText() in servers:
            # open webbrowser with server URL
            webbrowser.open(servers[self.currentText()].monitor_url)

            # hide window to make room for webbrowser
            self.monitor_opened.emit()

        self.setCurrentIndex(0)


class _Draggable_Widget(QWidget):
    """
        Used to give various toparea and statusbar widgets draggability
    """
    # yell if statusbar is moved
    window_moved = pyqtSignal()

    # needed for popup after hover
    mouse_entered = pyqtSignal()

    # needed for popup after click
    mouse_pressed = pyqtSignal()
    mouse_released = pyqtSignal()


    pyqtSlot(QMenu)
    def set_menu(self, menu):
        self.menu = menu


    def save_position(self):
        """
            save position from window into config
        """

        statuswindow.store_position_to_conf()
        conf.SaveConfig()


    def mousePressEvent(self, event):
        """
            react differently to mouse button presses:
            1 - left button, move window
            2 - right button, popup menu
        """
        if event.button() == 1:
            self.mouse_pressed.emit()
            # keep x and y relative to statusbar
        # if not set calculate relative position
        if not statuswindow.relative_x and not statuswindow.relative_y:
            statuswindow.relative_x = event.globalX() - statuswindow.x()
            statuswindow.relative_y = event.globalY() - statuswindow.y()


    def mouseReleaseEvent(self, event):
        """
            decide if moving or menu should be treated after mouse button was released
        """
        if event.button() == 1:
            # if popup window should be closed by clicking do it now
            if statuswindow.is_shown and\
               conf.close_details_clicking and\
               not conf.fullscreen:
                statuswindow.hide_window()
            elif statuswindow.is_shown == False:
                self.mouse_released.emit()

            # reset all helper values
            statuswindow.relative_x = False
            statuswindow.relative_y = False
            statuswindow.moving = False

        elif event.button() == 2:
            self.menu.show_at_cursor()


    def mouseMoveEvent(self, event):
        """
            do the moving action
        """
        if not conf.fullscreen:
            # lock window as moving
            # if not set calculate relative position
            if not statuswindow.relative_x and not statuswindow.relative_y:
                statuswindow.relative_x = event.globalX() - statuswindow.x()
                statuswindow.relative_y = event.globalY() - statuswindow.y()

            statuswindow.moving = True
            statuswindow.move(event.globalX()-statuswindow.relative_x, event.globalY()-statuswindow.relative_y)

            # needed for OSX - otherwise statusbar stays blank while moving
            statuswindow.update()

<<<<<<< HEAD
            self.window_moved.emit()
=======
        # needed for OSX - otherwise statusbar stays blank while moving
        statuswindow.update()

        self.window_moved.emit()
>>>>>>> 69ef93be


    def enterEvent(self, event):
        """
            tell the world that mouse entered the widget - interesting for hover popup
        """
        if statuswindow.is_shown == False:
            self.mouse_entered.emit()


class Draggable_Label(QLabel, _Draggable_Widget):
    """
       label with dragging capabilities used by toparea
    """
    # yell if statusbar is moved
    window_moved = pyqtSignal()

    # needed for popup after hover
    mouse_entered = pyqtSignal()

    # needed for popup after click
    mouse_pressed = pyqtSignal()
    mouse_released = pyqtSignal()


    def __init__(self, text='', parent=None):
        QLabel.__init__(self, text, parent=parent)


class StatusWindow(QWidget):
    """
        Consists of statusbar, toparea and scrolling area.
        Either statusbar is shown or (toparea + scrolling area)
    """

    # sent by .resize_window()
    resizing = pyqtSignal()

    # send when windows opens, e.g. for stopping notifications
    showing = pyqtSignal()

    # send when window shrinks down to statusbar or closes
    hiding = pyqtSignal()

    # signal to be sent to all server workers to recheck all
    recheck = pyqtSignal()


    def __init__(self):
        """
            Status window combined from status bar and popup window
        """
        QWidget.__init__(self)

        # immediately hide to avoid flicker on Windows and OSX
        self.hide()

        # avoid quitting when using Qt.Tool flag and closing settings dialog
        QApplication.setQuitOnLastWindowClosed(False)

        # show tooltips even if popup window has no focus
        self.setAttribute(Qt.WA_AlwaysShowToolTips)

        if platform.system() == 'Darwin':
            # avoid hiding window if it has no focus - necessary on OSX if using flag Qt.Tool
            self.setAttribute(Qt.WA_MacAlwaysShowToolWindow)

        self.setWindowTitle(AppInfo.NAME)
        self.setWindowIcon(QIcon('%s%snagstamon.svg' % (RESOURCES, os.sep)))

        self.vbox = QVBoxLayout(self)               # global VBox
        self.vbox.setSpacing(0)                     # no spacing
        self.vbox.setContentsMargins(0, 0, 0, 0)    # no margin

        self.statusbar = StatusBar(parent=self)                # statusbar HBox
        self.toparea = TopArea(parent=self)                    # toparea HBox
        # no need to be seen first
        self.toparea.hide()

        self.servers_scrollarea = QScrollArea(self)     # scrollable area for server vboxes
        # avoid horizontal scrollbars
        self.servers_scrollarea.setHorizontalScrollBarPolicy(Qt.ScrollBarAlwaysOff)
        self.servers_scrollarea_widget = QWidget(self.servers_scrollarea)  # necessary widget to contain vbox for servers
        self.servers_scrollarea.hide()

        self.vbox.addWidget(self.statusbar)
        self.vbox.addWidget(self.toparea)
        self.vbox.addWidget(self.servers_scrollarea)

        self.servers_vbox = QVBoxLayout(self.servers_scrollarea)           # VBox full of servers
        self.servers_vbox.setSpacing(0)
        self.servers_vbox.setContentsMargins(0, 0, 0, 0)

        # test with OSX top menubar
        if platform.system() == 'Darwin':
            self.menubar = QMenuBar()
            action_exit = QAction('exit', self.menubar)
            action_settings = QAction('settings', self.menubar)
            self.menubar.addAction(action_settings)
            self.menubar.addAction(action_exit)

        # connect logo of statusbar
        self.statusbar.logo.window_moved.connect(self.store_position)
        self.statusbar.logo.window_moved.connect(self.hide_window)
        self.statusbar.logo.window_moved.connect(self.correct_moving_position)
        self.statusbar.logo.mouse_pressed.connect(self.store_position)

        # after status summarization check if window has to be resized
        self.statusbar.resize.connect(self.adjust_size)

        # statusbar label has been entered by mouse -> show
        for label in self.statusbar.color_labels.values():
            label.mouse_entered.connect(self.show_window_after_checking_for_hover)
            label.mouse_released.connect(self.show_window_after_checking_for_clicking)

        # when logo in toparea was pressed hurry up to save the position so the statusbar will not jump
        self.toparea.logo.window_moved.connect(self.store_position)
        self.toparea.logo.window_moved.connect(self.hide_window)
        self.toparea.logo.window_moved.connect(self.correct_moving_position)
        self.toparea.logo.mouse_pressed.connect(self.store_position)

        # when version label in toparea was pressed hurry up to save the position so the statusbar will not jump
        self.toparea.label_version.window_moved.connect(self.store_position)
        self.toparea.label_version.window_moved.connect(self.hide_window)
        self.toparea.label_version.window_moved.connect(self.correct_moving_position)
        self.toparea.label_version.mouse_pressed.connect(self.store_position)

        # when empty space in toparea was pressed hurry up to save the position so the statusbar will not jump
        self.toparea.label_empty_space.window_moved.connect(self.store_position)
        self.toparea.label_empty_space.window_moved.connect(self.hide_window)
        self.toparea.label_empty_space.window_moved.connect(self.correct_moving_position)
        self.toparea.label_empty_space.mouse_pressed.connect(self.store_position)

        # buttons in toparea
        self.toparea.button_recheck_all.clicked.connect(self.recheck_all)
        self.toparea.button_refresh.clicked.connect(self.refresh)
        self.toparea.button_settings.clicked.connect(self.hide_window)
        self.toparea.button_settings.clicked.connect(dialogs.settings.show)
        self.toparea.button_close.clicked.connect(self.hide_window)

        # if monitor was selected in combobox its monitor window is opened
        self.toparea.combobox_servers.monitor_opened.connect(self.hide_window)

        # change to systray or floating statusbar if changed
        dialogs.settings.changed.connect(self.switch_mode)

        # refresh all information after changed settings
        dialogs.settings.changed.connect(self.refresh)

        # show status popup when systray icon was clicked
        systrayicon.show_popwin.connect(self.show_window_systrayicon)
        systrayicon.hide_popwin.connect(self.hide_window)

        # worker and thread duo needed for notifications
        self.worker_notification_thread = QThread()
        self.worker_notification = self.Worker_Notification()
        # flashing statusbar
        self.worker_notification.start_flash.connect(self.statusbar.flash)
        self.worker_notification.stop_flash.connect(self.statusbar.reset)
        # flashing statusicon
        self.worker_notification.start_flash.connect(systrayicon.flash)
        self.worker_notification.stop_flash.connect(systrayicon.reset)
        # desktop notification
        self.worker_notification.desktop_notification.connect(self.desktop_notification)

        # stop notification if window gets shown or hidden
        self.hiding.connect(self.worker_notification.stop)

        self.worker_notification.moveToThread(self.worker_notification_thread)
        # start with priority 0 = lowest
        self.worker_notification_thread.start(0)

        # create vbox for each enabled server
        for server in servers.values():
            if server.enabled:
                self.servers_vbox.addLayout(self.create_ServerVBox(server))

        # vertically expanding spacer item for fullscreen
        #self.spaceritem = QSpacerItem(0, 1000, QSizePolicy.Minimum, QSizePolicy.Expanding)
        ###self.servers_vbox.addSpacerItem(self.spaceritem)

        self.sort_ServerVBoxes()

        self.servers_scrollarea_widget.setLayout(self.servers_vbox)
        self.servers_scrollarea.setWidget(self.servers_scrollarea_widget)
        self.servers_scrollarea.setWidgetResizable(True)

        # icons in ICONS
        _create_icons()

        # needed for moving the statuswindow
        self.moving = False
        self.relative_x = False
        self.relative_y = False

        # helper values for QTimer.singleShot move attempt
        self.move_to_x = self.move_to_y = 0

        # flag to mark if window is shown or nor
        self.is_shown = False

        # if status_ok is true no server_vboxes are needed
        self.status_ok = True

        # timer for waiting to set is_shown flag
        self.timer = QTimer(self)

        # flag to avoid hiding window when a menu is shown
        self.locked = False

        # a thread + worker is necessary to do actions thread-safe in background
        # like debugging
        self.worker_thread = QThread()
        self.worker = self.Worker()
        self.worker.moveToThread(self.worker_thread)
        # start thread and debugging loop if debugging is enabled
        if conf.debug_mode:
            self.worker_thread.started.connect(self.worker.debug_loop)
        # start debug loop by signal
        self.worker.start_debug_loop.connect(self.worker.debug_loop)
        # start with priority 0 = lowest
        self.worker_thread.start(0)

        # ewmh.py in thirdparty directory needed to keep floating statusbar on all desktops in Linux
        if not platform.system() in ('Darwin', 'Windows'):
            self.ewmh = EWMH()

        # finally show up
        self.switch_mode()


    def switch_mode(self):
        """
            apply presentation mode
        """

        # statusbar and detail window should be frameless and stay on top
        # tool flag helps to be invisible in taskbar
        self.setWindowFlags(Qt.WindowStaysOnTopHint | Qt.FramelessWindowHint | Qt.Tool)

        if conf.statusbar_floating:
            # no need for systray
            systrayicon.hide()
            self.hide_window()
            self.statusbar.show()
            # show statusbar/statuswindow on last saved position
            # when coordinates are inside known screens
            if get_screen(conf.position_x, conf.position_y) != None:
                self.move(conf.position_x, conf.position_y)
            else:
                # get available desktop specs
                available_x = desktop.availableGeometry(self).x()
                available_y = desktop.availableGeometry(self).y()
                self.move(available_x, available_y)

            self.show()

            # X11/Linux needs some special treatment to get the statusbar floating on all virtual desktops
            if not platform.system() in ('Darwin', 'Windows'):
                # get all windows...
                winid = self.winId().__int__()
                self.ewmh.setWmDesktop(winid, 0xffffffff)
                self.ewmh.display.flush()

        elif conf.icon_in_systray:
            # yeah! systray!
            systrayicon.show()
            # no need for window and its parts
            self.statusbar.hide()
            self.hide()

        elif conf.fullscreen:

            self.setWindowFlags(Qt.Widget)

            self.statusbar.hide()
            self.toparea.show()
            self.servers_scrollarea.show()
            self.show_window()
            self.hide()

            if not platform.system() == 'Windows':
                self.showFullScreen()
            else:
                self.showMaximized()

        # store position for showing/hiding statuswindow
        self.stored_x = self.x()
        self.stored_y = self.y()


    def create_ServerVBox(self, server):
        """
            internally used to create enabled servers to be displayed
        """
        # create server vboxed from current running servers
        if server.enabled:
            # without parent there is some flickering when starting
            server_vbox = ServerVBox(server, parent=self)

            # connect to global resize signal
            server_vbox.table.ready_to_resize.connect(self.adjust_size)

            # tell statusbar to summarize after table was refreshed
            server_vbox.table.worker.new_status.connect(self.statusbar.summarize_states)
            server_vbox.table.worker.new_status.connect(systrayicon.show_state)

            # if problems go themselves there is no need to notify user anymore
            server_vbox.table.worker.problems_vanished.connect(self.worker_notification.stop)

            # tell notification worker to do something AFTER the table was updated
            server_vbox.table.status_changed.connect(self.worker_notification.start)

            # and to update status window
            server_vbox.table.refreshed.connect(self.update_window)

            # tell table it should remove freshness of formerly new items when window closes
            # because apparently the new events have been seen now
            self.hiding.connect(server_vbox.table.worker.unfresh_event_history)

            # stop notifcation if statuswindow pops up
            self.showing.connect(self.worker_notification.stop)

            # tell server worker to recheck all hosts and services
            self.recheck.connect(server_vbox.table.worker.recheck_all)

            return server_vbox
        else:
            return None


    def sort_ServerVBoxes(self):
        """
            sort ServerVBoxes alphabetically
        """
        # shortly after applying changes a QObject might hang around in the children list which should
        # be filtered out this way
        vboxes_dict = dict()
        for child in self.servers_vbox.children():
            if 'server' in child.__dict__.keys():
                vboxes_dict[child.server.name] = child

        # freshly set servers_scrollarea_widget and its layout servers_vbox
        servers_vbox_new = QVBoxLayout()           # VBox full of servers
        servers_vbox_new.setContentsMargins(0, 0, 0, 0)
        servers_vbox_new.setSpacing(0)

        # sort server vboxes
        for vbox in sorted(vboxes_dict):
            vboxes_dict[vbox].setParent(None)
            vboxes_dict[vbox].setParent(None)
            servers_vbox_new.addLayout(vboxes_dict[vbox])

        # add expanding stretching item at the end for fullscreen beauty
        #servers_vbox_new.addSpacerItem(QSpacerItem(0, 0, QSizePolicy.Minimum, QSizePolicy.Expanding))
        #servers_vbox_new.addSpacerItem(self.spaceritem)
        servers_vbox_new.addSpacerItem(QSpacerItem(0, desktop.availableGeometry(self).height(),
                                                   QSizePolicy.Minimum, QSizePolicy.Expanding))
        #servers_vbox_new.addSpacerItem(QSpacerItem(0, 0, QSizePolicy.Minimum, QSizePolicy.Ignored))

        # switch to new servers_vbox
        self.servers_vbox = servers_vbox_new
        self.servers_scrollarea_widget = QWidget()  # necessary widget to contain vbox for servers
        self.servers_scrollarea_widget.setLayout(self.servers_vbox)
        self.servers_scrollarea.setWidget(self.servers_scrollarea_widget)

        del(vboxes_dict)


    @pyqtSlot()
    def show_window_after_checking_for_clicking(self):
        """
            being called after clicking statusbar - check if window should be showed
        """
        if conf.popup_details_clicking:
            self.show_window()


    @pyqtSlot()
    def show_window_after_checking_for_hover(self):
        """
            being called after hovering over statusbar - check if wondiw should be showed
        """
        if conf.popup_details_hover:
            self.show_window()


    @pyqtSlot()
    def show_window_systrayicon(self):
        """
            handle clicks onto systray icon
        """

        # where is the pointer which clicked onto systray icon
        mouse_x = QCursor.pos().x()
        mouse_y = QCursor.pos().y()

        # move into direction of systray - where the cursor hangs around too
        self.move(mouse_x, mouse_y)

        # get available desktop specs
        available_width = desktop.availableGeometry(self).width()
        available_height = desktop.availableGeometry(self).height()
        available_x = desktop.availableGeometry(self).x()
        available_y = desktop.availableGeometry(self).y()

        x = 0
        y = 0

        if not self.is_shown:

            if mouse_x > (available_width + available_x)/2:
                x = available_x + available_width - self.statusbar.width()
            else:
                x = available_x +  self.statusbar.width()

            if mouse_y > (available_height - available_y)/2:
                y = available_height - available_y

            self.move(x,y)

            # under unfortunate circumstances statusbar might have the the moving flag true
            # fix it here because it makes no sense but my cause non-appearing statuswindow
            self.moving = False

            self.show_window()
        else:
            self.hide_window()


    @pyqtSlot()
    def show_window(self, event=None):
        """
            used to show status window when its appearance is triggered, also adjusts geometry
        """
        # do not show up when being dragged around
        if not self.moving:
            for vbox in self.servers_vbox.children():
                if vbox.server.all_ok and vbox.server.status == '':
                    self.status_ok = True
                else:
                    self.status_ok = False
                    break

            # here we should check if scroll_area should be shown at all
            if not self.status_ok:
                if not conf.fullscreen:
                    # attempt to avoid flickering on MacOSX - already hide statusbar here
                    self.statusbar.hide()

                    # show the other status window components
                    self.toparea.show()
                    self.servers_scrollarea.show()

                for vbox in self.servers_vbox.children():
                    if not vbox.server.all_ok:
                        vbox.show_all()
                    elif vbox.server.all_ok and vbox.server.status == '':
                        vbox.hide_all()
                    # show at least server vbox header to notify about connection or other errors
                    elif vbox.server.status != '':
                        vbox.show_only_header()

                if not conf.fullscreen:
                    # theory...
                    width, height, x, y = self.calculate_size()
                    # ...and practice
                    self.resize_window(width, height, x, y)
                    # switch on
                    if platform.system() == 'Darwin':
                        # delayed because of flickering window in OSX
                        self.timer.singleShot(200, self.set_shown)
                    else:
                        self.set_shown()

                    self.show()

                    # tell others like notification that statuswindow shows up now
                    self.showing.emit()


    @pyqtSlot()
    def update_window(self):
        """
            redraw window content, to be effective only when window is shown
        """
        if self.is_shown or conf.fullscreen:
            self.show_window()


    @pyqtSlot()
    def hide_window(self):
        """
            hide window if not needed
        """
        if not conf.fullscreen:
            # only hide if shown and not locked or if not yet hidden if moving
            if self.is_shown == True or\
               self.is_shown == True and self.moving == True:
                if conf.statusbar_floating:
                    self.statusbar.show()
                    self.statusbar.adjustSize()
                self.toparea.hide()
                self.servers_scrollarea.hide()
                self.setMinimumSize(1, 1)
                self.adjustSize()
                self.move(self.stored_x, self.stored_y)

                # switch off
                self.is_shown = False

                # flag to reflect top-ness of window/statusbar
                self.top = False

                # tell the world that window goes down
                self.hiding.emit()


    @pyqtSlot()
    def correct_moving_position(self):
        """
            correct position if moving and cursor startet outside statusbar
        """
        if self.moving:
            mouse_x = QCursor.pos().x()
            mouse_y = QCursor.pos().y()
            # when cursor is outside moved window correct the coordinates of statusbar/statuswindow
            if not statuswindow.geometry().contains(mouse_x, mouse_y):
                rect = statuswindow.geometry()
                corrected_x = int(mouse_x - rect.width()/2)
                corrected_y = int(mouse_y - rect.height()/2)
                # calculate new relative values
                self.relative_x = mouse_x - corrected_x
                self.relative_y = mouse_y - corrected_y
                statuswindow.move(corrected_x, corrected_y)
                del(mouse_x, mouse_y, corrected_x, corrected_y)


    def calculate_size(self):
        """
            get size of popup window
        """
        if conf.statusbar_floating:
            screen_or_widget = self
        elif conf.icon_in_systray:
            screen_or_widget = get_screen(systrayicon.x_cursor, systrayicon.y_cursor)
        available_width = desktop.availableGeometry(screen_or_widget).width()
        available_height = desktop.availableGeometry(screen_or_widget).height()
        available_x = desktop.availableGeometry(screen_or_widget).x()
        available_y = desktop.availableGeometry(screen_or_widget).y()
        del(screen_or_widget)

        # take whole screen height into account when deciding about upper/lower-ness
        # add available_y because it might vary on differently setup screens
        # calculate top-ness only if window is closed
        if conf.statusbar_floating:
            if self.is_shown == False:
                if self.y() < desktop.screenGeometry(self).height()/2 + available_y:
                    self.top = True
                else:
                    self.top = False
        elif conf.icon_in_systray:
            if systrayicon.y_cursor:
                if systrayicon.y_cursor < desktop.screenGeometry(self).height()/2 + available_y:
                    self.top = True
                else:
                    self.top = False

        # get height from tablewidgets
        real_height = self.get_real_height()

        # width simply will be the current screen maximal width - less hassle!
        width = available_width

        if conf.statusbar_floating:
            # when statusbar resides in uppermost part of current screen extend from top to bottom
            if self.top == True:
                y = self.y()
                if self.y() + real_height < available_height + available_y:
                    height = real_height
                else:
                    height = available_height - self.y() + available_y
            # when statusbar hangs around in lowermost part of current screen extend from bottom to top
            else:
                # when height is to large for current screen cut it
                if self.y() + self.height() - real_height < available_y:
                    height = desktop.screenGeometry().height() - available_y -\
                             (desktop.screenGeometry().height() - (self.y() + self.height()))
                    y = available_y
                else:
                    height = real_height
                    y = self.y() + self.height() - height

        elif conf.icon_in_systray:
            # when systrayicon resides in uppermost part of current screen extend from top to bottom
            if self.top == True:
                # when being top y is of course the available one
                y = available_y
                if self.y() + real_height < available_height + available_y:
                    height = real_height
                else:
                    # if bigger than screen shrink to maximal real_height
                    height = available_height - available_y
            # when statusbar hangs around in lowermost part of current screen extend from bottom to top
            else:
                # when height is to large for current screen cut it
                if self.y() + self.height() - real_height < available_y:
                    # simply take the available max height if there is no more screen real estate
                    # possible because systrayicon resides aside from available space, in fact cutting it
                    height = available_height
                    y = available_y
                else:
                    height = real_height
                    y = available_height - real_height

        return width, height, available_x, y


    def resize_window(self, width, height, x, y):
        """
            resize status window according to its new size
        """

        # store position for restoring it when hiding - only if not shown of course
        if self.is_shown == False:
            self.stored_x = self.x()
            self.stored_y = self.y()

        if platform.system() == 'Windows':
            # absolutely strange, but no other solution available
            # - Only on Windows the statusbar is moving FIRST before resizing - no matter which
            #   order was used
            # - Dirty workaround:
            #   - store x and y in .move_to_*
            #   - start helper move_timer by timer singleshot to give statusbar some time to hide
            self.move_to_x, self.move_to_y = x, y
            self.timer.singleShot(10, self.move_timer)
        else:
            self.move(x, y)

        # always stretch over whole screen width - thus x = screen_x, the leftmost pixel
        self.setMaximumSize(width, height)
        self.setMinimumSize(width, height)
        self.adjustSize()

        return True


    @pyqtSlot()
    def move_timer(self):
        """
            helper for move by QTimer.singleShot - attempt to avoid flickering on Windows
        """
        self.move(self.move_to_x, self.move_to_y)


    @pyqtSlot()
    def adjust_size(self):
        """
            resize window if shown and needed
        """
        if not conf.fullscreen:
            self.adjusting_size_lock = True
            # fully displayed statuswindow
            if self.is_shown == True:
                width, height, x, y = self.calculate_size()
            else:
                # statusbar only
                hint = self.sizeHint()
                # on MacOSX and Windows statusbar will not shrink automatically, so this workaround hopefully helps
                width = hint.width()
                height = hint.height()
                x = self.x()

                y = self.y()
                self.setMaximumSize(hint)
                self.setMinimumSize(hint)
                del(hint)
            self.resize_window(width, height, x, y)
            del(width, height, x, y)


    @pyqtSlot()
    def store_position(self):
        # store position for restoring it when hiding
        if not self.is_shown:
            self.stored_x = self.x()
            self.stored_y = self.y()


    def leaveEvent(self, event):
        """
            check if popup has to be hidden depending ou mouse position
        """
        # check first if popup has to be shown by hovering or clicking
        if conf.close_details_hover and not conf.fullscreen:
            # only hide window if cursor is outside of it
            mouse_x = QCursor.pos().x()
            mouse_y = QCursor.pos().y()
            # <= and >= necessary because sometimes mouse_* is the same as self.*()
            if mouse_x <= self.x() or mouse_x >= self.x() + self.width() or\
               mouse_y <= self.y() or mouse_y >= self.y() + self.height():
                self.hide_window()

            del(mouse_x, mouse_y)


    def get_real_width(self):
        """
            calculate widest width of all server tables
        """
        width = 0
        for server in self.servers_vbox.children():
            ###if server.table.get_real_width() > width:
            if server.table.real_width > width:
                width = server.table.get_real_width()

        return width


    def get_real_height(self):
        """
            calculate summary of all heights of all server tables plus height of toparea
        """
        height = 0
        for vbox in self.servers_vbox.children():
            height += vbox.get_real_height()

        # add size of toparea and 2 times the MARGIN (top and bottom)
        height += self.toparea.sizeHint().height() + 2

        return height


    def set_shown(self):
        """
            might help to avoid flickering on MacOSX, in cooperation with QTimer
        """
        self.is_shown = True


    def store_position_to_conf(self):
        """
            store position of statuswindow/statusbar
        """
        # only useful if statusbar is floating
        if conf.statusbar_floating:
            # minimize window to statusbar only to get real position
            self.hide_window()
            conf.position_x = self.x()
            conf.position_y = self.y()


    @pyqtSlot(str, str)
    def show_message(self, msg_type, message):
        """
            show message from other thread like MediaPlayer
        """
        title = " ".join((AppInfo.NAME, msg_type))
        if msg_type == 'warning':
            QMessageBox.warning(None, title, message)

        elif msg_type == 'information':
            QMessageBox.information(None, title, message)


    @pyqtSlot()
    def recheck_all(self):
        """
            tell servers to recheck all hosts and services
        """
        self.recheck.emit()


    @pyqtSlot()
    def refresh(self):
        """
            tell all enabled servers to refresh their information
        """
        for server in get_enabled_servers():
            if conf.debug_mode:
                server.Debug(server=server.name, debug='Refreshing all hosts and services')

            # manipulate server thread counter so get_status loop will refresh when next looking
            # at thread counter
            server.thread_counter = conf.update_interval_seconds


    @pyqtSlot(dict)
    def desktop_notification(self, current_status_count):
        """
            show desktop notification - must be called from same thread as DBus intialization
        """
        # compile message from status counts
        message = ''
        for state in ['DOWN', 'UNREACHABLE', 'CRITICAL', 'WARNING', 'UNKNOWN']:
            if current_status_count[state] > 0:
                message += '{0} {1} '.format(str(current_status_count[state]), state)
        dbus_connection.show(AppInfo.NAME, message)


    class Worker(QObject):
        """
           run a thread for example for debugging
        """

        # used by DialogSettings.ok() to tell debug loop it should start
        start_debug_loop = pyqtSignal()

        def __init__(self):
            QObject.__init__(self)
            # flag to decide if thread has to run or to be stopped
            self.running = True
            # flag if debug_loop is looping
            self.debug_loop_looping = False
            # default debug dile does not exist
            self.debug_file = None


        def open_debug_file(self):
            # open file and truncate
            self.debug_file = open(conf.debug_file, "w")


        def close_debug_file(self):
            # close and reset file
            self.debug_file.close()
            self.debug_file = None


        @pyqtSlot()
        def debug_loop(self):
            """
                if debugging is enabled, poll debug_queue list and print/write its contents
            """
            if conf.debug_mode:
                self.debug_loop_looping = True

                # as long thread is supposed to run
                while self.running and self.debug_loop_looping:
                    # only log something if there is something to tell
                    while len(debug_queue) > 0:
                        # always get oldest item of queue list - FIFO
                        debug_line = (debug_queue.pop(0))
                        # output to console
                        print(debug_line)
                        if conf.debug_to_file:
                            # if there is no file handle available get it
                            if self.debug_file == None:
                                self.open_debug_file()
                            # log line per line
                            self.debug_file.write(debug_line + "\n")
                    # wait second until next poll
                    time.sleep(1)

                # unset looping
                self.debug_mode_looping = False
                # close file if any
                if self.debug_file != None:
                    self.close_debug_file()


    class Worker_Notification(QObject):
        """
           run a thread for doing all notification stuff
        """

        # tell statusbar labels to flash
        start_flash = pyqtSignal()
        stop_flash = pyqtSignal()
        # tell mediaplayer to load and play sound file
        load_sound = pyqtSignal(str)
        play_sound = pyqtSignal()

        # tell statuswindow to use desktop notification
        desktop_notification = pyqtSignal(dict)

        # flag about current notification state
        is_notifying = False

        # only one enabled server should have the right to send play_sound signal
        notifying_server = ''

        # current worst state worth a notification
        worst_notification_status = 'UP'

        # desktop notification needs to store count of states
        status_count = dict()


        def __init__(self):
            QObject.__init__(self)


        @pyqtSlot(str, str)
        def start(self, server_name, worst_status_diff):
            """
                start notification
            """
            # only if not notifying yet or the current state is worse than the prior AND
            # only when the current state is configured to be honking about
            if (STATES.index(worst_status_diff) > STATES.index(self.worst_notification_status) or\
               self.is_notifying == False) and\
               conf.__dict__['notify_if_{0}'.format(worst_status_diff.lower())] == True:
                # keep last worst state worth a notification for comparison 3 lines above
                self.worst_notification_status = worst_status_diff

                # set flag to avoid innecessary notification
                self.is_notifying = True
                if self.notifying_server == '':
                    self.notifying_server = server_name

                # flashing statusbar
                if conf.notification_flashing:
                    self.start_flash.emit()

                # Play default sounds via mediaplayer
                if conf.notification_sound:
                    sound_file = ''
                    # at the moment there are only sounds for down, critical and warning
                    # only honk if notifications are wanted for this state
                    if worst_status_diff in STATES_SOUND:
                        if conf.notification_default_sound:
                            # default .wav sound files are in resources folder
                            sound_file = '{0}{1}{2}.wav'.format(RESOURCES, os.sep, worst_status_diff.lower())
                        elif conf.notification_custom_sound:
                            sound_file = conf.__dict__['notification_custom_sound_{0}'.format(worst_status_diff.lower())]

                        # once loaded file will be played by every server, even if it is
                        # not the self.notifying_server that loaded it
                        self.load_sound.emit(sound_file)

                        # only one enabled server should access the mediaplayer
                        if self.notifying_server == server_name:
                            self.play_sound.emit()

                # Notification actions
                if conf.notification_actions:
                    if conf.notification_action_warning == True and worst_status_diff == 'WARNING':
                        self.execute_action(server_name, conf.notification_action_warning_string)
                    if conf.notification_action_critical == True and worst_status_diff == 'CRITICAL':
                        self.execute_action(server_name, conf.notification_action_critical_string)
                    if conf.notification_action_down == True and worst_status_diff == 'DOWN':
                        self.execute_action(server_name, conf.notification_action_down_string)

            # Custom event notification - valid vor ALL events, thus without status comparison
            if conf.notification_actions == True and conf.notification_custom_action == True:
                # temporarily used to collect executed events
                events_list= []
                events_string = ''

                # if no single notifications should be used (default) put all events into one string, separated by separator
                if conf.notification_custom_action_single == False:
                    for server in get_enabled_servers():
                        # list comprehension only considers events which are new, ergo True
                        events_list += [k for k,v in server.events_notification.items() if v == True]

                    # create string for no-single-event-notification of events separated by separator
                    events_string = conf.notification_custom_action_separator.join(events_list)

                    # clear already notified events setting them to False
                    for server in get_enabled_servers():
                        for event in [k for k,v in server.events_notification.items() if v == True]:
                            server.events_notification[event] = False
                else:
                    for server in get_enabled_servers():
                        for event in [k for k,v in server.events_notification.items() if v == True]:
                            custom_action_string = conf.notification_custom_action_string.replace('$EVENTS$', event)
                            # execute action
                            self.execute_action(server_name, custom_action_string)
                            # clear already notified events setting them to False
                            server.events_notification[event] = False

                # if events got filled display them now
                if events_string != '':
                    # in case a single action per event has to be executed
                    custom_action_string = conf.notification_custom_action_string.replace('$EVENT$', '$EVENTS$')
                    # insert real event(s)
                    custom_action_string = custom_action_string.replace('$EVENTS$', events_string)
                    # execute action
                    self.execute_action(server_name, custom_action_string)
            else:
                # set all events to False to ignore them in the future
                for event in servers[server_name].events_notification:
                    servers[server_name].events_notification[event] = False

            # repeated sound
            # only let one enabled server play sound to avoid a larger cacophony
            if self.is_notifying and\
               conf.notification_sound_repeat and\
               self.notifying_server == server_name:
                self.play_sound.emit()

            # desktop notification
            if conf.notification_desktop:
                # get status count from servers
                current_status_count = get_status_count()
                if current_status_count != self.status_count:
                    self.desktop_notification.emit(current_status_count)
                # store status count for next comparison
                self.status_count = current_status_count
                del(current_status_count)


        @pyqtSlot()
        def stop(self):
            """
                stop notification if there is no need anymore
            """
            if self.is_notifying:
                self.worst_notification_status = 'UP'
                self.is_notifying = False

                # no more flashing statusbar and systray
                self.stop_flash.emit()

                # reset notifying server, waiting for next notification
                self.notifying_server = ''


        def execute_action(self, server_name, custom_action_string):
            """
                execute custom action
            """
            if conf.debug_mode:
                servers[server_name].Debug(debug='NOTIFICATION: ' + custom_action_string)
            subprocess.Popen(custom_action_string, shell=True)


class NagstamonLogo(QSvgWidget, _Draggable_Widget):
    """
        SVG based logo, used for statusbar and toparea logos
    """
    # yell if statusbar is moved
    window_moved = pyqtSignal()

    # needed for popup after hover
    mouse_entered = pyqtSignal()

    # needed for popup after click
    mouse_pressed = pyqtSignal()
    mouse_released = pyqtSignal()

    def __init__(self, file, width=None, height=None, parent=None):
        QSvgWidget.__init__(self, parent=parent)
        self.load(file)
        self.setSizePolicy(QSizePolicy.Fixed, QSizePolicy.Fixed)
        # size needed for small Nagstamon logo in statusbar
        if width != None and height != None:
            self.setMinimumSize(width, height)
            self.setMaximumSize(width, height)


    def adjust_size(self, height=None, width=None):
        if width != None and height != None:
            self.setMinimumSize(width, height)
            self.setMaximumSize(width, height)


class StatusBar(QWidget):
    """
        status bar for short display of problems
    """

    # send signal to statuswindow
    resize = pyqtSignal()

    # needed to maintain flashing labels
    labels_invert = pyqtSignal()
    labels_reset = pyqtSignal()

    def __init__(self, parent=None):
        QWidget.__init__(self, parent=parent)

        self.setSizePolicy(QSizePolicy.Fixed, QSizePolicy.Fixed)

        self.hbox = HBoxLayout(spacing=0, parent=parent)
        self.setLayout(self.hbox)

        # define labels first to get their size for svg logo dimensions
        self.color_labels = OrderedDict()
        self.color_labels['OK'] = StatusBarLabel('OK', parent=parent)
        for state in COLORS:
            self.color_labels[state] =  StatusBarLabel(state, parent=parent)
            self.labels_invert.connect(self.color_labels[state].invert)
            self.labels_reset.connect(self.color_labels[state].reset)

        # derive logo dimensions from status label
        self.logo = NagstamonLogo('%s%snagstamon_logo_bar.svg' % (RESOURCES, os.sep),
                            self.color_labels['OK'].fontMetrics().height(),
                            self.color_labels['OK'].fontMetrics().height(),
                            parent=parent)
        # add widgets
        self.hbox.addWidget(self.logo)
        self.hbox.addWidget(self.color_labels['OK'])
        self.color_labels['OK'].show()

        # add state labels
        for state in COLORS:
            self.hbox.addWidget(self.color_labels[state])

        # when there are new settings/colors refresh labels
        dialogs.settings.changed.connect(self.reset)

        # when new setings are applied adjust font size
        dialogs.settings.changed.connect(self.adjust_size)

        # timer for singleshots for flashing
        self.timer = QTimer()

        self.adjust_size()

        # first summary
        ###self.summarize_states()


    @pyqtSlot()
    def summarize_states(self):
        """
            display summaries of states in statusbar
        """
        # initial zeros
        for label in self.color_labels.values():
            label.number = 0

        # only count numbers of enabled monitor servers
        for server in (filter(lambda s: s.enabled, servers.values())):
            for state in COLORS:
                self.color_labels[state].number += server.__dict__[state.lower()]

        # summarize all numbers - if all_numbers keeps 0 everything seems to be OK
        all_numbers = 0

        # repaint colored labels or hide them if necessary
        for label in self.color_labels.values():
            if label.number == 0:
                label.hide()
            else:
                label.setText(' '.join((str(label.number),
                                        COLOR_STATE_NAMES[label.state][conf.long_display])))
                label.show()
                label.adjustSize()
                all_numbers += label.number

        if all_numbers == 0:
            self.color_labels['OK'].show()
            self.color_labels['OK'].adjustSize()
        else:
            self.color_labels['OK'].hide()

        # fix size after refresh - better done here to avoid ugly artefacts
        hint = self.sizeHint()
        self.setMaximumSize(hint)
        self.setMinimumSize(hint)
        del hint
        # tell statuswindow its size might be adjusted
        self.resize.emit()


    @pyqtSlot()
    def flash(self):
        """
            send color inversion signal to labels
        """
        # only if currently a notification is necessary
        if statuswindow.worker_notification.is_notifying:
            self.labels_invert.emit()
            # fire up  a singleshot to reset color soon
            self.timer.singleShot(500, self.reset)


    @pyqtSlot()
    def reset(self):
        """
            tell labels to set original colors
        """
        self.labels_reset.emit()
        # only if currently a notification is necessary
        if statuswindow.worker_notification.is_notifying:
            # even later call itself to invert colors as flash
            self.timer.singleShot(500, self.flash)


    @pyqtSlot()
    def adjust_size(self):
        """
            apply new size of widgets, especially Nagstamon logo
            run through all labels to the the max height in case not all labels
            are shown at the same time - which is very likely the case
        """
        # take height for logo
        height = 0

        # run through labels to set font and get height for logo
        for label in self.color_labels.values():
            label.setFont(FONT)
            if label.fontMetrics().height() > height:
                height = label.fontMetrics().height()

        self.logo.adjust_size(height, height)

        # avoid flickerung/artefact by updating immediately
        self.summarize_states()


class StatusBarLabel(Draggable_Label):
    """
        one piece of the status bar labels for one state
    """

    # yell if statusbar is moved
    window_moved = pyqtSignal()

    # needed for popup after hover
    mouse_entered = pyqtSignal()

    # needed for popup after click
    mouse_pressed = pyqtSignal()
    mouse_released = pyqtSignal()

    def __init__(self, state, parent=None):
        Draggable_Label.__init__(self, parent=parent)
        self.setStyleSheet('padding-left: 1px;'
                           'padding-right: 1px;'
                           ###'font-size: 20px;'
                           'color: %s; background-color: %s;' % (conf.__dict__['color_%s_text' % (state.lower())],
                                                                 conf.__dict__['color_%s_background' % (state.lower())]))
        # just let labels grow as much as they need
        self.setSizePolicy(QSizePolicy.Maximum, QSizePolicy.Maximum)

        # hidden per default
        self.hide()

        # default text - only useful in case of OK Label
        self.setText(state)

        # number of hosts/services of this state
        self.number = 0

        # store state of label to access long state names in .summarize_states()
        self.state = state


    @pyqtSlot()
    def invert(self):
        self.setStyleSheet('padding-left: 1px;'
                           'padding-right: 1px;'
                           ###'font-size: 20px;'
                           'color: %s; background-color: %s;' % (conf.__dict__['color_%s_background' % (self.state.lower())],
                                                                 conf.__dict__['color_%s_text' % (self.state.lower())]))


    @pyqtSlot()
    def reset(self):
        self.setStyleSheet('padding-left: 1px;'
                           'padding-right: 1px;'
                           ###'font-size: 20px;'
                           'color: %s; background-color: %s;' % (conf.__dict__['color_%s_text' % (self.state.lower())],
                                                                 conf.__dict__['color_%s_background' % (self.state.lower())]))


class TopArea(QWidget):
    """
        Top area of status window
    """

    mouse_entered = pyqtSignal()

    def __init__(self, parent=None):
        QWidget.__init__(self)
        self.hbox = HBoxLayout(spacing=SPACE, parent=self)      # top HBox containing buttons

        # top button box
        self.logo = NagstamonLogo('%s%snagstamon_logo_toparea.svg' % (RESOURCES, os.sep), width=144, height=42, parent=self)
        self.label_version = Draggable_Label(text=AppInfo.VERSION, parent=self)
        self.label_empty_space = Draggable_Label(text='', parent=self)
        self.label_empty_space.setSizePolicy(QSizePolicy.Expanding, QSizePolicy.Ignored)
        self.combobox_servers = ComboBox_Servers(parent=self)
        self.button_filters = QPushButton("Filters", parent=self)
        self.button_recheck_all = QPushButton("Recheck all", parent=self)
        self.button_refresh = QPushButton("Refresh", parent=self)
        self.button_settings = QPushButton("Settings", parent=self)

        # fill default order fields combobox with server names
        self.combobox_servers.fill()

        self.button_hamburger_menu = PushButton_Hamburger()
        self.button_hamburger_menu.setIcon(QIcon('%s%smenu.svg' % (RESOURCES, os.sep)))
        self.button_hamburger_menu.setStyleSheet('QPushButton {border-width: 0px;'
                                                              'border-style: none;}'
                                                 'QPushButton:hover {background-color: white;'
                                                                    'border-radius: 4px;}'
                                                 'QPushButton::menu-indicator{image:url(none.jpg);}')
        self.hamburger_menu = MenuAtCursor()
        action_exit = QAction("Exit", self)
        action_exit.triggered.connect(exit)
        self.hamburger_menu.addAction(action_exit)

        self.button_hamburger_menu.setMenu(self.hamburger_menu)

        self.button_close = QPushButton()
        self.button_close.setIcon(QIcon('%s%sclose.svg' % (RESOURCES, os.sep)))
        self.button_close.setStyleSheet('QPushButton {border-width: 0px;'
                                                     'border-style: none;'
                                                     'margin-right: 5px;}'
                                        'QPushButton:hover {background-color: red;'
                                                           'border-radius: 4px;}')

        self.hbox.addWidget(self.logo)
        self.hbox.addWidget(self.label_version)
        self.hbox.addWidget(self.label_empty_space)
        self.hbox.addWidget(self.combobox_servers)
        self.hbox.addWidget(self.button_filters)
        self.hbox.addWidget(self.button_recheck_all)
        self.hbox.addWidget(self.button_refresh)
        self.hbox.addWidget(self.button_settings)
        self.hbox.addWidget(self.button_hamburger_menu)
        self.hbox.addWidget(self.button_close)

        self.setLayout(self.hbox)


    def enterEvent(self, event):
        # unlock statuswindow if pointer touches statusbar
        self.mouse_entered.emit()


class ServerStatusLabel(Draggable_Label):
    """
        label for ServerVBox to show server connection state
        extra class to apply simple slots for changing text or color
    """

    # storage for label text if it needs to be restored
    text_old = ''

    def __init__(self, parent=None):
        QLabel.__init__(self, parent=parent)


    @pyqtSlot(str)
    def change(self, text):
        # store old text in case it needs to be reused
        self.text_old = self.text()
        # set new text
        self.setText(text)


    @pyqtSlot()
    def reset(self):
        self.setText('')


    @pyqtSlot()
    def restore(self):
        # restore text, used by recheck_all of tablewidget worker
        self.setText(self.text_old)


class ServerVBox(QVBoxLayout):
    """
        one VBox per server containing buttons and hosts/services listview
    """
    # used to update status label text like 'Connected-'
    change_label_status = pyqtSignal(str)

    def __init__(self, server, parent=None):
        QVBoxLayout.__init__(self, parent)

        # no space around
        self.setSpacing(0)
        self.setContentsMargins(0, 0, 0, 0)

        # server the vbox belongs to
        self.server = server

        # header containing monitor name, buttons and status
        self.header = HBoxLayout(spacing=SPACE, parent=parent)
        self.addLayout(self.header)
        # top and bottom should be kept by padding
        self.header.setContentsMargins(0, 0, SPACE, 0)

        self.label = QLabel("<big><b>%s@%s</b></big>" % (server.username, server.name), parent=parent)
        # let label padding keep top and bottom space - apparently not necessary on OSX
        if platform.system() != 'Darwin':
            self.label.setStyleSheet('padding-top: {0}px; padding-bottom: {0}px;'.format(SPACE))

        self.button_edit = QPushButton('Edit', parent=parent)
        self.button_monitor = PushButton_BrowserURL(text='Monitor', parent=parent, server=self.server, url_type='monitor')
        self.button_hosts = PushButton_BrowserURL(text='Hosts', parent=parent, server=self.server, url_type='hosts')
        self.button_services = PushButton_BrowserURL(text='Services', parent=parent, server=self.server, url_type='services')
        self.button_history = PushButton_BrowserURL(text='History', parent=parent, server=self.server, url_type='history')
        self.label_status = ServerStatusLabel(parent=parent)

        self.button_edit.clicked.connect(self.edit_server)

        self.button_monitor.clicked.connect(self.button_monitor.open_url)
        self.button_hosts.clicked.connect(self.button_hosts.open_url)
        self.button_services.clicked.connect(self.button_services.open_url)
        self.button_history.clicked.connect(self.button_history.open_url)

        self.header.addWidget(self.label)
        self.header.addWidget(self.button_edit)
        self.header.addWidget(self.button_monitor)
        self.header.addWidget(self.button_hosts)
        self.header.addWidget(self.button_services)
        self.header.addWidget(self.button_history)
        self.header.addWidget(self.label_status)
        self.header.addStretch()

        sort_column = conf.default_sort_field.lower()
        order = conf.default_sort_order.lower()

        self.table = TableWidget(0, len(HEADERS), sort_column, order, self.server, parent=parent)

        # delete vbox if thread quits
        self.table.worker_thread.finished.connect(self.delete)

        # connect worker to status label to reflect connectivity
        self.table.worker.change_label_status.connect(self.label_status.change)
        self.table.worker.restore_label_status.connect(self.label_status.restore)

        self.addWidget(self.table, 1)

        # as default do not show anything
        self.show_only_header()


    def get_real_height(self):
        """
            return summarized real height of hbox items and table
        """
        height = self.table.real_height
        if self.label.isVisible() and self.button_monitor.isVisible():
            # compare item heights, decide to take the largest and add 2 time the MARGIN (top and bottom)
            if self.label.sizeHint().height() > self.button_monitor.sizeHint().height():
                height += self.label.sizeHint().height()
            else:
                height += self.button_monitor.sizeHint().height()
        return height


    @pyqtSlot()
    def show_all(self):
        """
            show all items in server vbox except the table - not needed if empty
        """
        self.label.show()
        self.button_edit.show()
        self.button_monitor.show()
        self.button_hosts.show()
        self.button_services.show()
        self.button_history.show()
        self.label_status.show()

        # special table treatment
        self.table.show()
        self.table.is_shown = True


    @pyqtSlot()
    def show_only_header(self):
        """
            show all items in server vbox except the table - not needed if empty
        """
        self.label.show()
        self.button_edit.show()
        self.button_monitor.show()
        self.button_hosts.show()
        self.button_services.show()
        self.button_history.show()
        self.label_status.show()

        # special table treatment
        self.table.hide()
        self.table.is_shown = False


    @pyqtSlot()
    def hide_all(self):
        """
            hide all items in server vbox
        """
        self.label.hide()
        self.button_edit.hide()
        self.button_monitor.hide()
        self.button_hosts.hide()
        self.button_services.hide()
        self.button_history.hide()
        self.label_status.hide()

        # special table treatment
        self.table.hide()
        self.table.is_shown = False


    @pyqtSlot()
    def delete(self):
        """
            delete VBox and its children
        """
        for widget in (self.label,
                       self.button_edit,
                       self.button_monitor,
                       self.button_hosts,
                       self.button_services,
                       self.button_history,
                       self.label_status):
            widget.hide()
            widget.deleteLater()
        self.removeItem(self.header)
        self.header.deleteLater()
        self.table.hide()
        self.table.deleteLater()
        self.deleteLater()


    def edit_server(self):
        """
            call dialogs.server.edit() with server name
        """
        if not conf.fullscreen:
            statuswindow.hide_window()
        dialogs.server.edit(server_name=self.server.name)


class CellWidget(QWidget):
    """
        widget to be used as cells in tablewidgets
    """

    # send to tablewidget if cell clicked
    clicked = pyqtSignal()

    def __init__(self, column=0, row=0, text='', color='black', background='white', icons='', tooltip='', parent=None):
        """
            one cell of a server's table
        """
        global FONT

        QWidget.__init__(self, parent=parent)

        self.column = column
        self.row = row
        self.text = text
        self.color = color
        self.background = background

        self.hbox = QHBoxLayout(self)
        self.setLayout(self.hbox)

        # text field
        self.label = QLabel(self.text, parent=self)
        self.label.setFont(FONT)

        self.hbox.setContentsMargins(0, 0, 0, 0)
        self.hbox.addWidget(self.label, 1)
        self.hbox.setSpacing(0)

        self.setToolTip(tooltip)

        self.label.setStyleSheet('padding: 5px;')
        ###                         'font-size: 12pt;')

        # hosts and services might contain attribute icons
        if column in (0, 1) and icons is not [False]:
            for icon in icons:
                icon_label = QLabel(parent=self)
                icon_label.setPixmap(icon.pixmap(self.label.fontMetrics().height(), self.label.fontMetrics().height()))
                icon_label.setStyleSheet('padding-right: 5px;')
                self.hbox.addWidget(icon_label)

        # paint cell appropriately
        self.colorize()


    def colorize(self):
        self.setStyleSheet('color: %s; background-color: %s;' % (self.color, self.background))


    def highlight(self):
        self.setStyleSheet('color: %s; background-color: %s;' % (self.color, 'darkgrey'))


    def enterEvent(self, eventt):
        if not self.parent().parent().action_menu.isVisible():
            self.parent().parent().highlight_row(self.row)


    def leaveEvent(self, event):
        self.parent().parent().colorize_row(self.row)


    def mouseReleaseEvent(self, event):
        """
            send signal of clicked cell to table widget which cares further
        """
        self.clicked.emit()


class TableWidget(QTableWidget):
    """
        Contains information for one monitor server as a table
    """

    # send new data to worker
    new_data = pyqtSignal(list, str, bool)

    # tell global window that it should be resized
    ready_to_resize = pyqtSignal()

    # sent by refresh() for statusbar
    refreshed = pyqtSignal()

    # tell worker to get status after a recheck has been solicited
    recheck = pyqtSignal(dict)

    # tell notification that status of server has changed
    status_changed = pyqtSignal(str, str)

    # action to be executed by worker
    # 2 values: action and host/service info
    request_action = pyqtSignal(dict, dict)


    def __init__(self, columncount, rowcount, sort_column, order, server, parent=None):
        """
            set up a tableview for a server
        """
        QTableWidget.__init__(self, columncount, rowcount, parent=parent)

        self.sort_column = sort_column
        self.order = order
        self.server = server

        self.setFont(FONT)

        # no vertical header needed
        self.verticalHeader().hide()

        self.setSelectionBehavior(QAbstractItemView.SelectItems)
        self.setSelectionMode(QAbstractItemView.NoSelection)
        # has to be necessarily false to keep sanity if calculating table height
        self.setShowGrid(False)
        # no scrollbars at tables because they will be scrollable by the global vertical scrollbar
        self.setHorizontalScrollBarPolicy(Qt.ScrollBarAlwaysOff)
        self.setVerticalScrollBarPolicy(Qt.ScrollBarAlwaysOff)
        self.setAutoScroll(False)
        self.setSortingEnabled(True)

        self.setSizePolicy(QSizePolicy.Ignored, QSizePolicy.Expanding)

        self.setHorizontalHeaderLabels(HEADERS.values())
        self.horizontalHeader().setSectionResizeMode(QHeaderView.ResizeToContents)
        self.horizontalHeader().setDefaultAlignment(Qt.AlignLeft)
        self.horizontalHeader().setSortIndicatorShown(True)
        self.horizontalHeader().setSortIndicator(list(HEADERS).index(self.sort_column), SORT_ORDER[self.order])
        self.horizontalHeader().sortIndicatorChanged.connect(self.sort_columns)

        # store width and height if they do not need to be recalculated
        self.real_width = 0
        self.real_height = 0

        # store currentrly activated row
        self.highlighted_row = 0

        # action context menu
        self.action_menu = MenuAtCursor(parent=self)
        # flag to avoid popping up menus when clicking somehwere
        self.action_menu.available = True
        # signalmapper for getting triggered actions
        self.signalmapper_action_menu = QSignalMapper()
        # connect menu to responder
        self.signalmapper_action_menu.mapped[str].connect(self.action_menu_custom_response)

        # a thread + worker is necessary to get new monitor server data in the background and
        # to refresh the table cell by cell after new data is available
        self.worker_thread = QThread()
        self.worker = self.Worker(server=server)
        self.worker.moveToThread(self.worker_thread)

        # if worker got new status data from monitor server get_status the table should be refreshed
        self.worker.new_status.connect(self.refresh)
        # if worker calculated next cell send it to GUI thread
        self.worker.next_cell.connect(self.set_cell)
        # when worker walked through all cells send a signal to table so it could get_status itself
        self.worker.table_ready.connect(self.adjust_table)
        # quit thread if worker has finished
        self.worker.finish.connect(self.finish_worker_thread)
        # get status if started
        self.worker_thread.started.connect(self.worker.get_status)
        # start with priority 0 = lowest
        self.worker_thread.start(0)

        # connect signal new_data to worker slot fill_rows
        self.new_data.connect(self.worker.fill_rows)

        # connect signal for acknowledge
        dialogs.acknowledge.acknowledge.connect(self.worker.acknowledge)

        # connect signal to get start end time for downtime from worker
        dialogs.downtime.get_start_end.connect(self.worker.get_start_end)
        self.worker.set_start_end.connect(dialogs.downtime.set_start_end)

        # connect signal for downtime
        dialogs.downtime.downtime.connect(self.worker.downtime)

        # connect signal for submit check result
        dialogs.submit.submit.connect(self.worker.submit)

        # connect signal for recheck action
        self.recheck.connect(self.worker.recheck)

        # execute action by worker
        self.request_action.connect(self.worker.execute_action)

        # display mode - all or only header to display error
        self.is_shown = False


    @pyqtSlot()
    def refresh(self):
        """
            refresh status display
        """
        # do nothing if window is moving to avoid lagging movement
        if not statuswindow.moving:
            # get_status table cells with new data by thread
            data = list(self.server.GetItemsGenerator())
            if len(data) > 0:
                self.set_data(data)
                # display table if there is something to display
                self.is_shown = True
            else:
                self.is_shown = False
            # pre-calculate dimensions
            self.real_height = self.get_real_height()
            self.real_width = self.get_real_width()

            # tell statusbar it should update
            self.refreshed.emit()

            # check if status changed and notification is necessary
            # send signal because there are unseen events
            if self.server.get_events_history_count() > 0:
                self.status_changed.emit(self.server.name, self.server.worst_status_diff)


    @pyqtSlot(int, int, str, str, str, list, str)
    def set_cell(self, row, column, text, color, background, icons, tooltip):
        """
            set data and widget for one cell
        """
        widget = CellWidget(text=text, color=color, background=background,
                            row=row, column=column, icons=icons, tooltip=tooltip,
                            parent=self)

        # if cell got clicked evaluate that click
        widget.clicked.connect(self.cell_clicked)

        # fill cells with data
        self.setCellWidget(row, column, widget)


    def set_data(self, data=None):
        """
            fill table cells with data from filtered Nagios items
        """
        # maximum size needs no more than amount of data
        self.setRowCount(self.server.nagitems_filtered_count)

        # send signal to worker
        self.new_data.emit(data, self.sort_column, SORT_ORDER[self.order])


    @pyqtSlot()
    def adjust_table(self):
        """
            adjust table dimensions after filling it
        """
        # seems to be important for not getting somehow squeezed cells
        self.resizeColumnsToContents()
        self.resizeRowsToContents()
        self.horizontalHeader().setStretchLastSection(True)

        # force table to its maximal height, calculated by .get_real_height()
        self.setMinimumHeight(self.get_real_height())
        self.setMaximumHeight(self.get_real_height())
        self.setSizePolicy(QSizePolicy.Ignored, QSizePolicy.Maximum)

        # after setting table whole window can be repainted
        self.ready_to_resize.emit()


    @pyqtSlot()
    def cell_clicked(self):
        """
            Windows reacts different to clicks into table cells than Linux and MacOSX
            Therefore the .available flag is necessary
        """
        if self.action_menu.available or platform.system() != 'Windows':

            # set flag for Windows
            self.action_menu.available = False

            # simply use currently highlighted row as an index
            self.miserable_host = self.cellWidget(self.highlighted_row, HEADERS_LIST.index('host')).text
            self.miserable_service = self.cellWidget(self.highlighted_row, HEADERS_LIST.index('service')).text
            self.miserable_status_info = self.cellWidget(self.highlighted_row, HEADERS_LIST.index('status_information')).text

            # empty the menu
            self.action_menu.clear()

            # clear signal mappings
            self.signalmapper_action_menu.removeMappings(self.signalmapper_action_menu)

            # add custom actions
            actions_list = list(conf.actions)
            actions_list.sort(key=str.lower)
            for a in actions_list:
                # shortcut for next lines
                action = conf.actions[a]
                if action.enabled == True and action.monitor_type in ['', self.server.TYPE]:
                    # menu item visibility flag
                    item_visible = False
                    # check if clicked line is a service or host
                    # if it is check if the action is targeted on hosts or services
                    if self.miserable_service:
                        if action.filter_target_service == True:
                            # only check if there is some to check
                            if action.re_host_enabled == True:
                                if is_found_by_re(self.miserable_host,
                                                       action.re_host_pattern,
                                                       action.re_host_reverse):
                                    item_visible = True
                            # dito
                            if action.re_service_enabled == True:
                                if is_found_by_re(self.miserable_service,
                                                       action.re_service_pattern,
                                                       action.re_service_reverse):
                                    item_visible = True
                            # dito
                            if action.re_status_information_enabled == True:
                                if is_found_by_re(self.miserable_service,
                                                       action.re_status_information_pattern,
                                                       action.re_status_information_reverse):
                                    item_visible = True

                            # fallback if no regexp is selected
                            if action.re_host_enabled == action.re_service_enabled == \
                               action.re_status_information_enabled == False:
                                item_visible = True

                    else:
                        # hosts should only care about host specific actions, no services
                        if action.filter_target_host == True:
                            if action.re_host_enabled == True:
                                if is_found_by_re(self.miserable_host,\
                                                       action.re_host_pattern,\
                                                       action.re_host_reverse):
                                    item_visible = True
                            else:
                                # a non specific action will be displayed per default
                                item_visible = True
                else:
                    item_visible = False

                # populate context menu with service actions
                if item_visible == True:
                    # create action
                    action_menuentry = QAction(a, self)
                    #add action
                    self.action_menu.addAction(action_menuentry)
                    # action to signalmapper
                    self.signalmapper_action_menu.setMapping(action_menuentry, a)
                    action_menuentry.triggered.connect(self.signalmapper_action_menu.map)

                del action, item_visible

            # create adn add default actions
            action_edit_actions = QAction('Edit actions...', self)
            action_edit_actions.triggered.connect(self.action_edit_actions)

            action_monitor = QAction('Monitor', self)
            action_monitor.triggered.connect(self.action_monitor)

            action_recheck = QAction('Recheck', self)
            action_recheck.triggered.connect(self.action_recheck)

            action_acknowledge = QAction('Acknowledge', self)
            action_acknowledge.triggered.connect(self.action_acknowledge)

            action_downtime = QAction('Downtime', self)
            action_downtime.triggered.connect(self.action_downtime)

            # put actions into menu after separator
            self.action_menu.addAction(action_edit_actions)
            self.action_menu.addSeparator()
            self.action_menu.addAction(action_monitor)
            self.action_menu.addAction(action_recheck)
            self.action_menu.addAction(action_acknowledge)
            self.action_menu.addAction(action_downtime)

            # not all servers allow to submit fake check results
            if 'Submit check result' in self.server.MENU_ACTIONS:
                action_submit = QAction('Submit check result', self)
                action_submit.triggered.connect(self.action_submit)
                self.action_menu.addAction(action_submit)

            # show menu
            self.action_menu.show_at_cursor()
        else:
            self.action_menu.available = True


    @pyqtSlot(str)
    def action_menu_custom_response(self, action):
        # avoid blocked context menu
        self.action_menu.available = True
        # send dict with action info and dict with host/service info
        self.request_action.emit(conf.actions[action].__dict__, {'server': self.server.get_name(),
                                                                 'host': self.miserable_host,
                                                                 'service': self.miserable_service,
                                                                 'status-info': self.miserable_status_info,
                                                                 'address': self.server.GetHost(self.miserable_host).result,
                                                                 'monitor': self.server.monitor_url,
                                                                 'monitor-cgi': self.server.monitor_cgi_url,
                                                                 'username': self.server.username,
                                                                 'password': self.server.password,
                                                                 'comment-ack': conf.defaults_acknowledge_comment,
                                                                 'comment-down': conf.defaults_downtime_comment,
                                                                 'comment-submit': conf.defaults_submit_check_result_comment
                                                                 })

        # if action wants a closed status window it should be closed now
        if conf.actions[action].close_popwin and not conf.fullscreen:
            statuswindow.hide_window()


    @pyqtSlot()
    def action_response_decorator(method):
        """
            decorate repeatedly called stuff
        """
        def decoration_function(self):
            # avoid blocked context menu
            self.action_menu.available = True
            # run decorated method
            method(self)
            # default actions need closed statuswindow to display own dialogs
            if not conf.fullscreen:
                statuswindow.hide_window()
        return(decoration_function)


    @action_response_decorator
    def action_edit_actions(self):
        # buttons in toparee
        if not conf.fullscreen:
            statuswindow.hide_window()
        # open actions tab (#3) of settings dialog
        dialogs.settings.show(tab=3)


    @action_response_decorator
    def action_monitor(self):
        # open host/service monitor in browser
        self.server.open_monitor(self.miserable_host, self.miserable_service)


    @action_response_decorator
    def action_recheck(self):
        # send signal to worker recheck slot
        self.recheck.emit({'host':    self.miserable_host,
                           'service': self.miserable_service})


    @action_response_decorator
    def action_acknowledge(self):
        # running worker method is left to OK button of dialog
        dialogs.acknowledge.show()
        dialogs.acknowledge.initialize(server=self.server,
                                       host=self.miserable_host,
                                       service=self.miserable_service)


    @action_response_decorator
    def action_downtime(self):
        # running worker method is left to OK button of dialog
        dialogs.downtime.show()
        dialogs.downtime.initialize(server=self.server,
                                    host=self.miserable_host,
                                    service=self.miserable_service)


    @action_response_decorator
    def action_submit(self):
        # running worker method is left to OK button of dialog
        dialogs.submit.show()
        dialogs.submit.initialize(server=self.server,
                                    host=self.miserable_host,
                                    service=self.miserable_service)


    @pyqtSlot(int, int)
    def sort_columns(self, column, order):
        """
            set data according to sort criteria
        """
        self.sort_column = list(HEADERS.keys())[column]
        self.order = SORT_ORDER[order]
        self.set_data(list(self.server.GetItemsGenerator()))


    def real_size(self):
        """
            width, height
        """
        return self.get_real_width(), self.get_real_height()


    def get_real_width(self):
        """
            calculate real table width as there is no method included
        """
        self.real_width = 0
        for column in range(0, self.columnCount()):
            # if there is no with yet at the start take some reasonable value
            try:
                self.real_width += self.cellWidget(0, column).width()
            except:
                self.real_width += 100
        del(column)

        return self.real_width


    def get_real_height(self):
        """
            calculate real table height as there is no method included
        """
        if self.is_shown:
            # height summary starts with headers' height
            # apparently height works better/without scrollbar if some pixels are added
            self.real_height = self.horizontalHeader().sizeHint().height() + 2
            # it is necessary to ask every row directly because their heights differ :-(
            row = 0
            for row in range(0, self.rowCount()):
                try:
                    self.real_height += (self.cellWidget(row, 0).sizeHint().height())
                except:
                    self.real_height += 30
            del(row)
        else:
            self.real_height = 0

        return self.real_height


    def highlight_row(self, row):
        for column in range(0, self.columnCount()):
            if self.cellWidget(row, column) != None:
                self.cellWidget(row, column).highlight()

        # store current highlighted row for context menu
        self.highlighted_row = row


    def colorize_row(self, row):
        for column in range(0, self.columnCount()):
            if self.cellWidget(row, column) != None:
                self.cellWidget(row, column).colorize()


    @pyqtSlot()
    def finish_worker_thread(self):
        """
            attempt to shutdown thread cleanly
        """
        # tell thread to quit
        self.worker_thread.quit()
        # wait until thread is really stopped
        self.worker_thread.wait()


    class Worker(QObject):
        """
            attempt to run a server status update thread - only needed by table so it is defined here inside table
        """

        # send signal if monitor server has new status data
        new_status = pyqtSignal()

        # send signal if next cell can be filled
        next_cell = pyqtSignal(int, int, str, str, str, list, str)

        # send signal if all cells are filled and table can be adjusted
        table_ready = pyqtSignal()

        # send signal if ready to stop
        finish = pyqtSignal()

        # send start and end of downtime
        set_start_end = pyqtSignal(str, str)

        # try to stop thread by evaluating this flag
        running = True

        # signal to be sent to slot "change" of ServerStatusLabel
        change_label_status = pyqtSignal(str)

        # signal to be sent to slot "restore" of ServerStatusLabel
        restore_label_status = pyqtSignal()

        # send notification a stop message if problems vanished without being noticed
        problems_vanished = pyqtSignal()

        # flag to keep recheck_all from being started more than once
        rechecking_all = False


        def __init__(self, parent=None, server=None):
            QObject.__init__(self)
            self.server = server
            # needed for update interval
            self.timer = QTimer(self)
            self.server.init_config()


        @pyqtSlot()
        def get_status(self):
            """
                check every second if thread still has to run
                if interval time is reached get status
            """
            # if counter is at least update interval get status
            if self.server.thread_counter >= conf.update_interval_seconds:
                # reflect status retrieval attempt on server vbox label
                self.change_label_status.emit('Refreshing...')
                # get status from server instance
                status = self.server.GetStatus()
                # all is OK if no error info came back
                if self.server.status_description == '':
                    self.change_label_status.emit('Connected')
                else:
                    # try to display some more user friendly error description
                    if status.error.startswith('requests.exceptions.ConnectTimeout'):
                        self.change_label_status.emit('Connection timeout')
                    elif status.error.startswith('requests.exceptions.ConnectionError'):
                        self.change_label_status.emit('Connection error')
                    else:
                        # kick out line breaks to avoid broken status window
                        self.change_label_status.emit(self.server.status_description.replace('\n', ''))

                # reset counter for this thread
                self.server.thread_counter = 0

                # if failures have gone and nobody took notice switch notification off again
                if len([k for k,v in self.server.events_history.items() if v == True]) == 0 and\
                        statuswindow and \
                        statuswindow.worker_notification.is_notifying == True and\
                        statuswindow.worker_notification.notifying_server == self.server.name:
                    # tell notification that unnoticed problems are gone
                    self.problems_vanished.emit()

                # tell news about new status available
                self.new_status.emit()

            # increase thread counter
            self.server.thread_counter += 1

            # if running flag is still set call myself after 1 second
            if self.running == True:
                self.timer.singleShot(1000, self.get_status)
            else:
                # tell tableview to finish worker_thread
                self.finish.emit()


        @pyqtSlot(list, str, bool)
        def fill_rows(self, data, sort_column, reverse):
            # to keep GTK Treeview sort behaviour first by services
            first_sort = sorted(data, key=methodcaller('compare_host'))
            for row, nagitem in enumerate(sorted(first_sort, key=methodcaller('compare_%s' % \
                                                    (sort_column)), reverse=reverse)):

                # on Qt 5.5.0 there is a bug in OSX version which renders tooltips useless
                # see https://bugreports.qt.io/browse/QTBUG-26669
                # thus disable tooltips on MacOSX
                if not (platform.system() == 'Darwin' and QT_VERSION_STR == '5.5.1'):
                    # only if tooltips are wanted take status_information for the whole row
                    if conf.show_tooltips:
                        tooltip = '<div style=color:black;' \
                                  '           white-space:pre><b>{0}: {1}</b></div>' \
                                  '<div style=color:black>{2}</div>'.format(nagitem.host,
                                                        nagitem.service,
                                                        nagitem.status_information)
                    else:
                        tooltip = ''
                else:
                    tooltip = ''

                # store icon calculations in row_cache to increase painting speed
                row_cache = list()

                # lists in rows list are columns
                # create every cell per row
                for column, text in enumerate(nagitem.get_columns(HEADERS)):
                    # check for icons to be used in cell widget
                    if column in (0, 1):
                        # icons to be added
                        icons = list()
                        # hash for freshness comparison
                        hash = nagitem.get_hash()
                        # add host icons
                        if nagitem.is_host() and column == 0:
                            if nagitem.is_acknowledged():
                                icons.append(ICONS['acknowledged'])
                            if nagitem.is_flapping():
                                icons.append(ICONS['flapping'])
                            if nagitem.is_passive_only():
                                icons.append(ICONS['passive'])
                            if nagitem.is_in_scheduled_downtime():
                                icons.append(ICONS['downtime'])
                            if hash in self.server.events_history and\
                                       self.server.events_history[hash] == True:
                                        icons.append(ICONS['new'])
                        # add host icons for service item - e.g. in case host is in downtime
                        elif not nagitem.is_host() and column == 0:
                            if self.server.hosts[nagitem.host].is_acknowledged():
                                icons.append(ICONS['acknowledged'])
                            if self.server.hosts[nagitem.host].is_flapping():
                                icons.append(ICONS['flapping'])
                            if self.server.hosts[nagitem.host].is_passive_only():
                                icons.append(ICONS['passive'])
                            if self.server.hosts[nagitem.host].is_in_scheduled_downtime():
                                icons.append(ICONS['downtime'])
                        # add service icons
                        elif not nagitem.is_host() and column == 1:
                            if nagitem.is_acknowledged():
                                icons.append(ICONS['acknowledged'])
                            if nagitem.is_flapping():
                                icons.append(ICONS['flapping'])
                            if nagitem.is_passive_only():
                                icons.append(ICONS['passive'])
                            if nagitem.is_in_scheduled_downtime():
                                icons.append(ICONS['downtime'])
                            if hash in self.server.events_history and\
                                       self.server.events_history[hash] == True:
                                        icons.append(ICONS['new'])
                    else:
                        icons = [False]

                    # store text and icons in cache
                    row_cache.append({ 'text': text, 'icons': icons})

                # paint cells without extra icon calculation - done before
                for column in range(len(row_cache)):
                    # send signal to paint next cell
                    self.next_cell.emit(row, column, row_cache[column]['text'],
                                        conf.__dict__[COLORS[nagitem.status] + 'text'],
                                        conf.__dict__[COLORS[nagitem.status] + 'background'],
                                        row_cache[column]['icons'],
                                        tooltip)

                del(row_cache)

                # sleep some milliceconds to let the GUI thread do some work too
                self.thread().msleep(5)

            # after running through
            self.table_ready.emit()


        @pyqtSlot(dict)
        def acknowledge(self, info_dict):
            """
                slot waiting for 'acknowledge' signal from ok button from acknowledge dialog
                all information about target server, host, service and flags is contained
                in dictionary 'info_dict'
            """
            # because all monitors are connected to this slot we must check which one sent the signal,
            # otherwise there are several calls and not only one as wanted
            if self.server == info_dict['server']:
                # pass dictionary to server's acknowledge machinery
                self.server.set_acknowledge(info_dict)


        @pyqtSlot(dict)
        def downtime(self, info_dict):
            """
                slot waiting for 'downtime' signal from ok button from downtime dialog
                all information about target server, host, service and flags is contained
                in dictionary 'info_dict'
            """
            # because all monitors are connected to this slot we must check which one sent the signal,
            # otherwise there are several calls and not only one as wanted
            if self.server == info_dict['server']:
                # pass dictionary to server's downtime machinery
                self.server.set_downtime(info_dict)


        @pyqtSlot(dict)
        def submit(self, info_dict):
            """
                slot waiting for 'submit' signal from ok button from submit dialog
                all information about target server, host, service and flags is contained
                in dictionary 'info_dict'
            """
            # because all monitors are connected to this slot we must check which one sent the signal,
            # otherwise there are several calls and not only one as wanted
            if self.server == info_dict['server']:
                # pass dictionary to server's downtime machinery
                self.server.set_submit_check_result(info_dict)


        @pyqtSlot(dict)
        def recheck(self, info_dict):
            """
                Slot to start server recheck method, getting signal from TableWidget context menu
            """
            if conf.debug_mode:
                # host
                if info_dict['service'] == '':
                    self.server.Debug(server=self.server.name, debug='Rechecking host {0}'.format(info_dict['host']))
                else:
                    self.server.Debug(server=self.server.name, debug='Rechecking service {0} on host {1}'.format(info_dict['service'], info_dict['host']))
            # call server recheck method
            self.server.set_recheck(info_dict)


        @pyqtSlot()
        def recheck_all(self):
            """
                call server.set_recheck for every single host/service
            """
            # only if no already rechecking
            if self.rechecking_all == False:
                # block rechecking
                self.rechecking_all = True
                # change label of server vbox
                self.change_label_status.emit('Rechecking all...')
                if conf.debug_mode:
                    self.server.Debug(server=self.server.name, debug='Start rechecking all')
                # special treatment for Check_MK Multisite because there is only one URL call necessary
                if self.server.type != 'Check_MK Multisite':
                    # make a copy to preserve hosts/service to recheck - just in case something changes meanwhile
                    nagitems_filtered = deepcopy(self.server.nagitems_filtered)
                    for status in nagitems_filtered['hosts'].items():
                        for host in status[1]:
                            if conf.debug_mode:
                                self.server.Debug(server=self.server.name, debug='Rechecking host {0}'.format(host.name))
                            # call server recheck method
                            self.server.set_recheck({'host': host.name, 'service': ''})
                    for status in nagitems_filtered['services'].items():
                        for service in status[1]:
                            if conf.debug_mode:
                                self.server.Debug(server=self.server.name, debug='Rechecking service {0} on host {1}'.format(service.name, service.host))
                            # call server recheck method
                            self.server.set_recheck({'host': service.host, 'service': service.name})
                    del(nagitems_filtered, status)
                else:
                    # Check_MK Multisite does it its own way
                    self.server.recheck_all()
                # release rechecking lock
                self.rechecking = False
                # restore server status label
                self.restore_label_status.emit()
            else:
                if conf.debug_mode:
                    self.server.Debug(server=self.server.name, debug='Already rechecking all')

        @pyqtSlot(str, str)
        def get_start_end(self, server_name, host):
            """
                Investigates start and end time of a downtime asynchronously
            """
            # because every server listens to this signal the name has to be filtered
            if server_name == self.server.name:
                start, end = self.server.get_start_end(host)
                # send start/end time to slot
                self.set_start_end.emit(start, end)


        @pyqtSlot(dict, str)
        def execute_action(self, action, info):
            """
                runs action, may it be custom or included like the Check_MK actions
            """
            # first replace placeholder variables in string with actual values
            #
            #Possible values for variables:
            #$HOST$             - host as in monitor
            #$SERVICE$          - service as in monitor
            #$MONITOR$          - monitor address - not yet clear what exactly for
            #$MONITOR-CGI$      - monitor CGI address - not yet clear what exactly for
            #$ADDRESS$          - address of host, investigated by Server.GetHost()
            #$STATUS-INFO$      - status information
            #$USERNAME$         - username on monitor
            #$PASSWORD$         - username's password on monitor - whatever for
            #$COMMENT-ACK$      - default acknowledge comment
            #$COMMENT-DOWN$     - default downtime comment
            #$COMMENT-SUBMIT$   - default submit check result comment

            try:
                """

                what?

                # if run as custom action use given action definition from conf, otherwise use for URLs
                if 'action' in action:
                    string = action['string']
                    action_type = self.action.type
                else:
                    string = self.string
                    action_type = self.type
                """
                # used for POST request
                if 'cgi_data' in action:
                    cgi_data = action['cgi_data']
                else:
                    cgi_data = ''

                # mapping of variables and values
                mapping = { '$HOST$': info['host'],
                            '$SERVICE$': info['service'],
                            '$ADDRESS$': info['address'],
                            '$MONITOR$': info['monitor'],
                            '$MONITOR-CGI$': info['monitor-cgi'],
                            '$STATUS-INFO$': info['status-info'],
                            '$USERNAME$': info['username'],
                            '$PASSWORD$': info['password'],
                            '$COMMENT-ACK$': info['comment-ack'],
                            '$COMMENT-DOWN$': info['comment-down'],
                            '$COMMENT-SUBMIT$': info['comment-submit'],
                            }

                # take string form action
                string = action['string']

                # mapping mapping
                for i in mapping:
                    string = string.replace(i, mapping[i])

                # see what action to take
                if action['type'] == 'browser':
                    # debug
                    if conf.debug_mode == True:
                        self.server.Debug(server=self.server.name, host=self.host, service=self.service, debug='ACTION: BROWSER ' + string)
                    webbrowser.open(string)
                elif action['type'] == 'command':
                    # debug
                    if conf.debug_mode == True:
                        self.server.Debug(server=self.server.name, host=self.host, service=self.service, debug='ACTION: COMMAND ' + string)
                    subprocess.Popen(string, shell=True)
                elif action['type'] == 'url':
                    # Check_MK uses transids - if this occurs in URL its very likely that a Check_MK-URL is called
                    if '$TRANSID$' in string:
                        transid = servers[info['server']]._get_transid(info['host'], info['service'])
                        string = string.replace('$TRANSID$', transid).replace(' ', '+')
                    else:
                        # make string ready for URL
                        string = self._URLify(string)
                    # debug
                    if conf.debug_mode == True:
                        self.server.Debug(server=self.server.name, host=self.host, service=self.service, debug='ACTION: URL in background ' + string)
                    servers[info['server']].FetchURL(string)
                # used for example by Op5Monitor.py
                elif action['type'] == 'url-post':
                    # make string ready for URL
                    string = self._URLify(string)
                    # debug
                    if conf.debug_mode == True:
                        self.server.Debug(server=self.server.name, host=self.host, service=self.service, debug='ACTION: URL-POST in background ' + string)
                    servers[info['server']].FetchURL(string, cgi_data=cgi_data, multipart=True)
            except:
                import traceback
                traceback.print_exc(file=sys.stdout)

        def _URLify(self, string):
            """
                return a string that fulfills requirements for URLs
                exclude several chars
            """
            return urllib.parse.quote(string, ":/=?&@+")


        @pyqtSlot()
        def unfresh_event_history(self):
            # set all flagged-as-fresh-events to un-fresh
            for event in self.server.events_history.keys():
                self.server.events_history[event] = False


class Dialogs(object):
    """
        class for accessing all dialogs
    """
    def __init__(self):
        # settings main dialog
        self.settings = Dialog_Settings(Ui_settings_main)
        self.settings.initialize()

        # server settings dialog
        self.server = Dialog_Server(Ui_settings_server)
        self.server.initialize()

        # action settings dialog
        self.action = Dialog_Action(Ui_settings_action)
        self.action.initialize()

        # acknowledge dialog for miserable item context menu
        self.acknowledge = Dialog_Acknowledge(Ui_dialog_acknowledge)
        self.acknowledge.initialize()

        # downtime dialog for miserable item context menu
        self.downtime = Dialog_Downtime(Ui_dialog_downtime)
        self.downtime.initialize()

        # downtime dialog for miserable item context menu
        self.submit = Dialog_Submit(Ui_dialog_submit)
        self.submit.initialize()

        # file chooser Dialog
        self.file_chooser = QFileDialog()


class Dialog(QObject):
    """
        one single dialog
    """
    # dummy toggle dependencies
    TOGGLE_DEPS = {}
    # auxiliary list of checkboxes which HIDE some other widgets if triggered - for example proxy OS settings
    TOGGLE_DEPS_INVERTED = []
    # widgets that might be enabled/disebled depending on monitor server type
    VOLATILE_WIDGETS = {}
    # names of widgets and their defaults
    WIDGET_NAMES = {}
    # style stuff used by settings dialog for servers/actions listwidget
    GRAY = QBrush(Qt.gray)


    def __init__(self, dialog):
        QObject.__init__(self)
        self.window = QDialog()
        self.ui = dialog()
        self.ui.setupUi(self.window)
        # treat dialog content after pressing OK button
        self.ui.button_box.accepted.connect(self.ok)
        self.ui.button_box.rejected.connect(self.window.close)

        # QSignalMapper needed to connect all toggle-needing-checkboxes/radiobuttons to one .toggle()-method which
        # decides which sender to use as key in self.TOGGLE_DEPS
        self.signalmapper_toggles = QSignalMapper()

        # window position to be used to fix strange movement bug
        ###self.x = 0
        ###self.y = 0


    def initialize(self):
        """
            dummy initialize method
        """
        pass


    def show(self, tab=0):
        """
            simple how method, to be enriched
        """
        # reset window if only needs smaller screen estate
        self.window.adjustSize()
        self.window.show()


    def toggle_visibility(self, checkbox, widgets=[]):
        """
            state of checkbox toggles visibility of widgets
            some checkboxes might trigger an inverted behaviour - thus the 'inverted' value
        """
        if checkbox in self.TOGGLE_DEPS_INVERTED:
            if checkbox.isChecked():
                for widget in widgets:
                    widget.hide()
            else:
                for widget in widgets:
                    widget.show()
        # normal case - clock on checkbox activates more options
        else:
            if checkbox.isChecked():
                for widget in widgets:
                    widget.show()
            else:
                for widget in widgets:
                    widget.hide()


    @pyqtSlot(QWidget, bool)
    def toggle(self, checkbox, inverted=False):
        """
            change state of depending widgets, slot for signals from checkboxes in UI
        """
        # Due to older Qt5 in Ubuntu 14.04 signalmapper has to use strings
        self.toggle_visibility(self.ui.__dict__[checkbox],
                               self.TOGGLE_DEPS[self.ui.__dict__[checkbox]])


    def toggle_toggles(self):
        # apply toggle-dependencies between checkboxes as certain widgets
        for checkbox, widgets in self.TOGGLE_DEPS.items():
            # toggle visibility
            self.toggle_visibility(checkbox, widgets)
            # multiplex slot .toggle() by signal-mapping
            # Due to older Qt5 in Ubuntu 14.04 signalmapper has to use strings
            self.signalmapper_toggles.setMapping(checkbox, checkbox.objectName())
            checkbox.toggled.connect(self.signalmapper_toggles.map)

        # finally map signals with .sender() - [QWidget] is important!
        self.signalmapper_toggles.mapped[str].connect(self.toggle)


    def fill_list(self, listwidget, config):
        """
             fill listwidget with items from config
        """
        for configitem in sorted(config, key=str.lower):
            listitem = QListWidgetItem(configitem)
            if config[configitem].enabled == False:
                listitem.setForeground(self.GRAY)
            listwidget.addItem(listitem)


    @pyqtSlot()
    def ok(self):
        # dummy OK treatment
        pass


class Dialog_Settings(Dialog):
    """
        class for settings dialog
    """

    # signal to be fired if OK button was clicked and new settinga applied
    changed = pyqtSignal()

    def __init__(self, dialog):
        Dialog.__init__(self, dialog)
        # define checkbox-to-widgets dependencies which apply at initialization
        # which widgets have to be hidden because of irrelevance
        # dictionary holds checkbox/radiobutton as key and relevant widgets in list
        self.TOGGLE_DEPS = {
                            # debug mode
                            self.ui.input_checkbox_debug_mode : [self.ui.input_checkbox_debug_to_file,
                                                         self.ui.input_lineedit_debug_file],
                            # regular expressions for filtering hosts
                            self.ui.input_checkbox_re_host_enabled : [self.ui.input_lineedit_re_host_pattern,
                                                                      self.ui.input_checkbox_re_host_reverse],
                             # regular expressions for filtering services
                            self.ui.input_checkbox_re_service_enabled : [self.ui.input_lineedit_re_service_pattern,
                                                                        self.ui.input_checkbox_re_service_reverse],
                            # regular expressions for filtering status information
                            self.ui.input_checkbox_re_status_information_enabled : [self.ui.input_lineedit_re_status_information_pattern,
                                                                                   self.ui.input_checkbox_re_status_information_reverse],
                            # display to use in fullscreen mode
                            self.ui.input_radiobutton_fullscreen : [self.ui.label_fullscreen_display,
                                                                    self.ui.input_combobox_fullscreen_display],
                            # notifications in general
                            self.ui.input_checkbox_notification : [self.ui.notification_groupbox],
                            # sound at all
                            self.ui.input_checkbox_notification_sound : [self.ui.notification_sounds_groupbox],
                            # custom sounds
                            self.ui.input_radiobutton_notification_custom_sound : [self.ui.notification_custom_sounds_groupbox],
                            # notification actions
                            self.ui.input_checkbox_notification_actions : [self.ui.notification_actions_groupbox],
                            # several notification actions depending on status
                            self.ui.input_checkbox_notification_action_warning : [self.ui.input_lineedit_notification_action_warning_string],
                            self.ui.input_checkbox_notification_action_critical : [self.ui.input_lineedit_notification_action_critical_string],
                            self.ui.input_checkbox_notification_action_down : [self.ui.input_lineedit_notification_action_down_string],
                            self.ui.input_checkbox_notification_action_ok : [self.ui.input_lineedit_notification_action_ok_string],

                            # single custom notification action
                            self.ui.input_checkbox_notification_custom_action : [self.ui.notification_custom_action_groupbox]
                            }

        # connect server buttons to server dialog
        self.ui.button_new_server.clicked.connect(self.new_server)
        self.ui.button_edit_server.clicked.connect(self.edit_server)
        self.ui.button_copy_server.clicked.connect(self.copy_server)
        self.ui.button_delete_server.clicked.connect(self.delete_server)

        # connect check-for-updates button to update check
        self.ui.button_check_for_new_version_now.clicked.connect(check_version.check)

        # connect font chooser button to font choosing dialog
        self.ui.button_fontchooser.clicked.connect(self.font_chooser)
        # connect revert-to-default-font button
        self.ui.button_default_font.clicked.connect(self.font_default)
        # store font as default
        self.font = FONT
        # show current font in label_font
        self.ui.label_font.setFont(FONT)

        # connect action buttons to action dialog
        self.ui.button_new_action.clicked.connect(self.new_action)
        self.ui.button_edit_action.clicked.connect(self.edit_action)
        self.ui.button_copy_action.clicked.connect(self.copy_action)
        self.ui.button_delete_action.clicked.connect(self.delete_action)

        # connect custom sound file buttons
        self.ui.button_choose_warning.clicked.connect(self.choose_sound_file_warning)
        self.ui.button_choose_critical.clicked.connect(self.choose_sound_file_critical)
        self.ui.button_choose_down.clicked.connect(self.choose_sound_file_down)

        # connect custom sound file buttons
        self.ui.button_play_warning.clicked.connect(self.play_sound_file_warning)
        self.ui.button_play_critical.clicked.connect(self.play_sound_file_critical)
        self.ui.button_play_down.clicked.connect(self.play_sound_file_down)

        # only show desktop notification on systems that support it
        if not dbus_connection.connected:
            self.ui.input_checkbox_notification_desktop.hide()

        # set folder and play symbols to choose and play buttons
        self.ui.button_choose_warning.setText('')
        self.ui.button_choose_warning.setIcon(self.ui.button_play_warning.style().standardIcon(QStyle.SP_DirIcon))
        self.ui.button_play_warning.setText('')
        self.ui.button_play_warning.setIcon(self.ui.button_play_warning.style().standardIcon(QStyle.SP_MediaPlay))

        self.ui.button_choose_critical.setText('')
        self.ui.button_choose_critical.setIcon(self.ui.button_play_warning.style().standardIcon(QStyle.SP_DirIcon))
        self.ui.button_play_critical.setText('')
        self.ui.button_play_critical.setIcon(self.ui.button_play_warning.style().standardIcon(QStyle.SP_MediaPlay))

        self.ui.button_choose_down.setText('')
        self.ui.button_choose_down.setIcon(self.ui.button_play_warning.style().standardIcon(QStyle.SP_DirIcon))
        self.ui.button_play_down.setText('')
        self.ui.button_play_down.setIcon(self.ui.button_play_warning.style().standardIcon(QStyle.SP_MediaPlay))

        # QSignalMapper needed to connect all color buttons to color dialogs
        self.signalmapper_colors = QSignalMapper()

        # connect color buttons with color dialog
        for widget in [x for x in self.ui.__dict__ if x.startswith('input_button_color_')]:
            button = self.ui.__dict__[widget]
            item = widget.split('input_button_color_')[1]
            # multiplex slot for open color dialog by signal-mapping
            self.signalmapper_colors.setMapping(button, item)
            button.clicked.connect(self.signalmapper_colors.map)

        # connect reset and defaults buttons
        self.ui.button_colors_reset.clicked.connect(self.paint_colors)
        self.ui.button_colors_defaults.clicked.connect(self.colors_defaults)

        # finally map signals with .sender() - [<type>] is important!
        self.signalmapper_colors.mapped[str].connect(self.color_chooser)

        # apply toggle-dependencies between checkboxes as certain widgets
        self.toggle_toggles()


    #def initialize(self, start_tab=0):
    def initialize(self):
        # apply configuration values
        # start with servers tab
        self.ui.tabs.setCurrentIndex(0)
        for widget in dir(self.ui):
            if widget.startswith('input_'):
                if widget.startswith('input_checkbox_'):
                    if conf.__dict__[widget.split('input_checkbox_')[1]] == True:
                        self.ui.__dict__[widget].toggle()
                if widget.startswith('input_radiobutton_'):
                    if conf.__dict__[widget.split('input_radiobutton_')[1]] == True:
                        self.ui.__dict__[widget].toggle()
                if widget.startswith('input_lineedit_'):
                    # older versions of Nagstamon have a bool value for custom_action_separator
                    # which leads to a crash here - thus str() to solve this
                    self.ui.__dict__[widget].setText(str(conf.__dict__[widget.split('input_lineedit_')[1]]))
                if widget.startswith('input_spinbox_'):
                    self.ui.__dict__[widget].setValue(int(conf.__dict__[widget.split('input_spinbox_')[1]]))

        # just for fun: compare the next lines with the corresponding GTK madness... :-)

        # fill default order fields combobox with headers names
        self.ui.input_combobox_default_sort_field.addItems(HEADERS.values())
        self.ui.input_combobox_default_sort_field.setCurrentText(conf.default_sort_field)

        # fill default sort order combobox
        self.ui.input_combobox_default_sort_order.addItems(['Ascending', 'Descending'])
        self.ui.input_combobox_default_sort_order.setCurrentText(conf.default_sort_order)

        # fill combobox with screens for fullscreen
        for display in range(desktop.screenCount()):
            self.ui.input_combobox_fullscreen_display.addItem(str(display))
        self.ui.input_combobox_fullscreen_display.setCurrentText(str(conf.fullscreen_display))

        # fill servers listwidget with servers
        self.fill_list(self.ui.list_servers, conf.servers)

        # select first item
        self.ui.list_servers.setCurrentRow(0)

        # fill actions listwidget with actions
        for action in sorted(conf.actions, key=str.lower):
            self.ui.list_actions.addItem(action)
        # select first item
        self.ui.list_actions.setCurrentRow(0)

        # paint colors onto color selection buttons
        self.paint_colors()

        # important final size adjustment
        self.window.adjustSize()


    def show(self, tab=0):
        # jump to actions tab in settings dialog
        self.ui.tabs.setCurrentIndex(tab)

        # reset window if only needs smaller screen estate
        self.window.adjustSize()
        self.window.show()


    def  ok(self):
        """
            what to do if OK was pressed
        """
        global FONT
        # store position of statuswindow/statusbar only if statusbar is floating
        if conf.statusbar_floating:
            statuswindow.store_position_to_conf()

        # do all stuff necessary after OK button was clicked
        # put widget values into conf
        for widget in self.ui.__dict__.values():
            if widget.objectName().startswith('input_checkbox_'):
                conf.__dict__[widget.objectName().split('input_checkbox_')[1]] = widget.isChecked()
            if widget.objectName().startswith('input_radiobutton_'):
                conf.__dict__[widget.objectName().split('input_radiobutton_')[1]] = widget.isChecked()
            if widget.objectName().startswith("input_lineedit_"):
                conf.__dict__[widget.objectName().split('input_lineedit_')[1]] = widget.text()
            if widget.objectName().startswith('input_spinbox_'):
                conf.__dict__[widget.objectName().split('input_spinbox_')[1]] = str(widget.value())
            if widget.objectName().startswith('input_button_color_'):
                # get color value from color button stylesheet
                color = self.ui.__dict__[widget.objectName()].styleSheet()
                color = color.split(':')[1].strip().split(';')[0]
                conf.__dict__[widget.objectName().split('input_button_')[1]] = color

        # convert some strings to integers and bools
        for item in conf.__dict__:
            if type(conf.__dict__[item]) == str:
                if conf.__dict__[item] in BOOLPOOL:
                    conf.__dict__[item] = BOOLPOOL[conf.__dict__[item]]
                elif conf.__dict__[item].isdecimal():
                    conf.__dict__[item] = int(conf.__dict__[item])

        # start debug loop if debugging is enabled
        if conf.debug_mode:
            # only start debugging loop if it not already loops
            if statuswindow.worker.debug_loop_looping == False:
                statuswindow.worker.start_debug_loop.emit()
        else:
            # set flag to tell debug loop it should stop please
            statuswindow.worker.debug_loop_looping = False

        # apply font
        #QApplication.setFont(self.font)
        conf.font = self.font.toString()
        # update global font
        FONT = self.font

        # store configuration
        conf.SaveConfig()

        # tell statuswindow to refresh due to new settings
        self.changed.emit()


    @pyqtSlot()
    def new_server(self):
        """
            create new server
        """
        dialogs.server.new()


    @pyqtSlot()
    def edit_server(self):
        """
            edit existing server
        """
        dialogs.server.edit()


    @pyqtSlot()
    def copy_server(self):
        """
            copy existing server
        """
        dialogs.server.copy()


    @pyqtSlot()
    def delete_server(self):
        """
            delete server, stop its thread, remove from config and list
        """
        # server to delete from current row in servers list
        server = conf.servers[self.ui.list_servers.currentItem().text()]

        reply = QMessageBox.question(self.window, 'Nagstamon',
                                     'Do you really want to delete monitor server <b>%s</b>?' % (server.name),
                                     QMessageBox.Yes | QMessageBox.No, QMessageBox.No)

        if reply == QMessageBox.Yes:
            # in case server is enabled delete its vbox
            if server.enabled:
                for vbox in statuswindow.servers_vbox.children():
                    if vbox.server.name == server.name:
                        # stop thread by falsificate running flag
                        vbox.table.worker.running = False
                        vbox.table.worker.finish.emit()
                        break

            # kick server out of server instances
            servers.pop(server.name)
            # dito from config items
            conf.servers.pop(server.name)

            # refresh list
            # row index 0 to x
            row = self.ui.list_servers.currentRow()
            # count real number, 1 to x
            count = self.ui.list_servers.count()

            # if deleted row was the last line the new current row has to be the new last line, accidently the same as count
            if row == count - 1:
                # use the penultimate item as the new current one
                row = count - 2
            else:
                # go down one row
                row = row + 1

            # refresh list and mark new current row
            self.refresh_list(list_widget=self.ui.list_servers,
                              list_conf=conf.servers,
                              current=self.ui.list_servers.item(row).text())

            del(row, count)

        del(server)


    def refresh_list(self, list_widget, list_conf, current=''):
        """
            refresh given 'list_widget' from given 'list_conf' and mark 'current' as current
        """
        # clear list of servers
        list_widget.clear()
        # fill servers listwidget with servers
        self.fill_list(list_widget, list_conf)
        # select current edited item
        # activate currently created/edited server monitor item by first searching it in the list
        list_widget.setCurrentItem(list_widget.findItems(current, Qt.MatchExactly)[0])


    @pyqtSlot()
    def new_action(self):
        """
            create new action
        """
        dialogs.action.new()


    @pyqtSlot()
    def edit_action(self):
        """
            edit existing action
        """
        dialogs.action.edit()


    @pyqtSlot()
    def copy_action(self):
        """
            copy existing action and edit it
        """
        dialogs.action.copy()


    @pyqtSlot()
    def delete_action(self):
        """
            delete action remove from config and list
        """
        # action to delete from current row in actions list
        action = conf.actions[self.ui.list_actions.currentItem().text()]

        reply = QMessageBox.question(self.window, 'Nagstamon',
                                     'Do you really want to delete action <b>%s</b>?' % (action.name),
                                     QMessageBox.Yes | QMessageBox.No, QMessageBox.No)

        if reply == QMessageBox.Yes:
            # kick action out of config items
            conf.actions.pop(action.name)

            # refresh list
            # row index 0 to x
            row = self.ui.list_actions.currentRow()
            # count real number, 1 to x
            count = self.ui.list_actions.count()

            # if deleted row was the last line the new current row has to be the new last line, accidently the same as count
            if row == count - 1:
                # use the penultimate item as the new current one
                row = count - 2
            else:
                # go down one row
                row = row + 1

            # refresh list and mark new current row
            self.refresh_list(list_widget=self.ui.list_actions, list_conf=conf.actions, current=self.ui.list_actions.item(row).text())

            del(row, count)

        del(action)


    def choose_sound_file_decoration(method):
        """
            try to decorate sound file dialog
        """
        def decoration_function(self):
            # execute decorated function
            method(self)
            # shortcut for widget to fill and revaluate
            widget = self.ui.__dict__['input_lineedit_notification_custom_sound_%s' % self.sound_file_type]

            # use 2 filters, sound files and all files
            file = dialogs.file_chooser.getOpenFileName(self.window,
                                                       filter = 'Sound files (*.mp3 *.MP3 *.mp4 *.MP4 '
                                                                             '*.wav *.WAV *.ogg *.OGG);;'
                                                                'All files (*)')[0]

            # only take filename if QFileDialog gave something useful back
            if file != "":
                widget.setText(file)

        return(decoration_function)

    @choose_sound_file_decoration
    @pyqtSlot()
    def choose_sound_file_warning(self):
        self.sound_file_type = 'warning'


    @choose_sound_file_decoration
    @pyqtSlot()
    def choose_sound_file_critical(self):
        self.sound_file_type = 'critical'


    @choose_sound_file_decoration
    @pyqtSlot()
    def choose_sound_file_down(self):
        self.sound_file_type = 'down'


    def play_sound_file_decoration(method):
        """
            try to decorate sound file dialog
        """
        def decoration_function(self):
            # execute decorated function
            method(self)
            # shortcut for widget to fill and revaluate
            widget = self.ui.__dict__['input_lineedit_notification_custom_sound_%s' % self.sound_file_type]

            # get file path from widget
            file = widget.text()

            # tell mediaplayer to play file only if it exists
            if mediaplayer.set_media(file) == True:
                mediaplayer.play.emit()

        return(decoration_function)

    @play_sound_file_decoration
    @pyqtSlot()
    def play_sound_file_warning(self):
        self.sound_file_type = 'warning'


    @play_sound_file_decoration
    @pyqtSlot()
    def play_sound_file_critical(self):
        self.sound_file_type = 'critical'


    @play_sound_file_decoration
    @pyqtSlot()
    def play_sound_file_down(self):
        self.sound_file_type = 'down'


    def paint_colors(self):
        """
            fill color selection buttons with appropriate colors
        """
        # color buttons
        for color in [x for x in conf.__dict__ if x.startswith('color_')]:
            self.ui.__dict__['input_button_%s' % (color)].setStyleSheet('background-color: %s;'
                                                                        'border-width: 1px;'
                                                                        'border-color: black;'
                                                                        'border-style: solid;'
                                                                         % conf.__dict__[color])
        # example color labels
        for label in [x for x in self.ui.__dict__ if x.startswith('label_color_')]:
            status = label.split('label_color_')[1]
            self.ui.__dict__[label].setStyleSheet('color: %s; background: %s' %
                                                  (conf.__dict__['color_%s_text' % (status)],
                                                  (conf.__dict__['color_%s_background' % (status)])))


    @pyqtSlot()
    def colors_defaults(self):
        """
            apply default colors to buttons
        """
        # color buttons
        for default_color in [x for x in conf.__dict__ if x.startswith('default_color_')]:
            # cut 'default_' off to get color
            color = default_color.split('default_')[1]
            self.ui.__dict__['input_button_%s' % (color)].setStyleSheet('background-color: %s;'
                                                                        'border-width: 1px;'
                                                                        'border-color: black;'
                                                                        'border-style: solid;'
                                                                         % conf.__dict__[default_color])
        # example color labels
        for label in [x for x in self.ui.__dict__ if x.startswith('label_color_')]:
            status = label.split('label_color_')[1]

            # get color values from color button stylesheets
            color_text = self.ui.__dict__['input_button_color_' + status + '_text'].styleSheet()
            color_text = color_text.split(':')[1].strip().split(';')[0]
            color_background = self.ui.__dict__['input_button_color_' + status + '_background'].styleSheet()
            color_background = color_background.split(':')[1].strip().split(';')[0]

            # apply color values from stylesheet to label
            self.ui.__dict__[label].setStyleSheet('color: %s; background: %s' %
                                                  (color_text, color_background))

    @pyqtSlot(str)
    def color_chooser(self, item):
        """
            open QColorDialog to choose a color and change it in settings dialog
        """
        color = conf.__dict__['color_%s' % (item)]

        new_color = QColorDialog.getColor(QColor(color), parent=self.window)
        # if canceled the color is invalid
        if new_color.isValid():
            self.ui.__dict__['input_button_color_%s' % (item)].setStyleSheet('background-color: %s;'
                                                                             'border-width: 1px;'
                                                                             'border-color: black;'
                                                                             'border-style: solid;'
                                                                             % new_color.name())
            status = item.split('_')[0]
            # get color value from stylesheet to paint example
            text = self.ui.__dict__['input_button_color_%s_text' % (status)].styleSheet()
            text = text.split(':')[1].strip().split(';')[0]
            background = self.ui.__dict__['input_button_color_%s_background' % (status)].styleSheet()
            background = background.split(':')[1].strip().split(';')[0]
            # set example color
            self.ui.__dict__['label_color_%s' % (status)].setStyleSheet('color: %s; background: %s' %
                                                                       (text, background))


    @pyqtSlot()
    def font_chooser(self):
        """
            use font dialog to choose a font
        """
        #self.font = QFontDialog.getFont(QApplication.font(), parent=self.window)[0]
        self.font = QFontDialog.getFont(self.font, parent=self.window)[0]
        self.ui.label_font.setFont(self.font)


    @pyqtSlot()
    def font_default(self):
        """
            reset font to default font which was valod when Nagstamon was launched
        """
        self.ui.label_font.setFont(DEFAULT_FONT)
        self.font = DEFAULT_FONT


class Dialog_Server(Dialog):
    """
        Dialog used to setup one single server
    """
    def __init__(self, dialog):
        Dialog.__init__(self, dialog)
        # define checkbox-to-widgets dependencies which apply at initialization
        # which widgets have to be hidden because of irrelevance
        # dictionary holds checkbox/radiobutton as key and relevant widgets in list
        self.TOGGLE_DEPS = {
                            self.ui.input_checkbox_use_autologin : [self.ui.label_autologin_key,
                                                                    self.ui.input_lineedit_autologin_key],
                            self.ui.input_checkbox_use_proxy : [self.ui.proxy_groupbox],

                            self.ui.input_checkbox_use_proxy_from_os : [self.ui.label_proxy_address,
                                                                        self.ui.input_lineedit_proxy_address,
                                                                        self.ui.label_proxy_username,
                                                                        self.ui.input_lineedit_proxy_username,
                                                                        self.ui.label_proxy_password,
                                                                        self.ui.input_lineedit_proxy_password]
                            }

        self.TOGGLE_DEPS_INVERTED = [self.ui.input_checkbox_use_proxy_from_os]

        # these widgets are shown or hidden depending on server type properties
        # the servers listed at each widget do need them
        self.VOLATILE_WIDGETS = {
                                 self.ui.label_monitor_cgi_url : ['Nagios', 'Icinga', 'Opsview','Thruk'],
                                 self.ui.input_lineedit_monitor_cgi_url : ['Nagios', 'Icinga', 'Opsview','Thruk'],
                                 self.ui.input_checkbox_use_autologin : ['Centreon'],
                                 self.ui.input_lineedit_autologin_key : ['Centreon'],
                                 self.ui.label_autologin_key : ['Centreon'],
                                 self.ui.input_checkbox_use_display_name_host : ['Icinga'],
                                 self.ui.input_checkbox_use_display_name_service : ['Icinga']
                                }

        # fill default order fields combobox with monitor server types
        self.ui.input_combobox_type.addItems(sorted(SERVER_TYPES.keys(), key=str.lower))
        # default to Nagios as it is the mostly used monitor server
        self.ui.input_combobox_type.setCurrentText('Nagios')

        # detect change of server type which leads to certain options shown or hidden
        self.ui.input_combobox_type.activated.connect(self.server_type_changed)

        # mode needed for evaluate dialog after ok button pressed - defaults to 'new'
        self.mode = 'new'


    @pyqtSlot(int)
    def server_type_changed(self, server_type_index=0):
        # server_type_index is not needed - we get the server type from .currentText()
        # check if server type is listed in volatile widgets to decide if it has to be shown or hidden
        for widget, server_types in self.VOLATILE_WIDGETS.items():
            if self.ui.input_combobox_type.currentText() in server_types:
                widget.show()
            else:
                widget.hide()


    def dialog_decoration(method):
        """
            try with a decorator instead of repeated calls
        """
        # function which decorates method
        def decoration_function(self, **kwargs):
            """
                self.server_conf has to be set by decorated method
            """

            # call decorated method
            method(self, **kwargs)

            # run through all input widgets and and apply defaults from config
            for widget in self.ui.__dict__:
                if widget.startswith('input_'):
                    if widget.startswith('input_checkbox_'):
                        setting = widget.split('input_checkbox_')[1]
                        self.ui.__dict__[widget].setChecked(self.server_conf.__dict__[setting])
                    if widget.startswith('input_radiobutton_'):
                        setting = widget.split('input_radiobutton_')[1]
                        self.ui.__dict__[widget].setChecked(self.server_conf.__dict__[setting])
                    elif widget.startswith('input_combobox_'):
                        setting = widget.split('input_combobox_')[1]
                        self.ui.__dict__[widget].setCurrentText(self.server_conf.__dict__[setting])
                    elif widget.startswith('input_lineedit_'):
                        setting = widget.split('input_lineedit_')[1]
                        self.ui.__dict__[widget].setText(self.server_conf.__dict__[setting])

            # initially hide not needed widgets
            self.server_type_changed()

            # apply toggle-dependencies between checkboxes and certain widgets
            self.toggle_toggles()

            # important final size adjustment
            self.window.adjustSize()

            self.window.show()

        # give back decorated function
        return(decoration_function)


    @dialog_decoration
    def new(self):
        """
            create new server, set default values
        """
        self.mode = 'new'

        # create new server config object
        self.server_conf = Server()
        # window title might be pretty simple
        self.window.setWindowTitle('New server')


    @dialog_decoration
    def edit(self, server_name=None):
        """
            edit existing server
            when called by Edit button in ServerVBox use given server_name to get server config
        """
        self.mode = 'edit'
        # shorter server conf
        if server_name == None:
            self.server_conf = conf.servers[dialogs.settings.ui.list_servers.currentItem().text()]
        else:
            self.server_conf = conf.servers[server_name]
        # store monitor name in case it will be changed
        self.previous_server_conf = deepcopy(self.server_conf)
        # set window title
        self.window.setWindowTitle('Edit %s' % (self.server_conf.name))


    @dialog_decoration
    def copy(self):
        """
            copy existing server
        """
        self.mode = 'copy'
        # shorter server conf
        self.server_conf = deepcopy(conf.servers[dialogs.settings.ui.list_servers.currentItem().text()])
        # set window title before name change to reflect copy
        self.window.setWindowTitle('Copy %s' % (self.server_conf.name))
        # indicate copy of other server
        self.server_conf.name = 'Copy of ' + self.server_conf.name


    def ok(self):
        """
            evaluate state of widgets to get new configuration
        """
        # global statement necessary because of reordering of servers OrderedDict
        global servers

        # check that no duplicate name exists
        if self.ui.input_lineedit_name.text() in conf.servers and \
          (self.mode in ['new', 'copy'] or
           self.mode == 'edit' and self.server_conf != conf.servers[self.ui.input_lineedit_name.text()]):
            # cry if duplicate name exists
            QMessageBox.critical(self.window, 'Nagstamon',
                                 'The monitor server name <b>%s</b> is already used.' %\
                                 (self.ui.input_lineedit_name.text()),
                                 QMessageBox.Ok)
        else:
            # get configuration from UI
            for widget in self.ui.__dict__:
                if widget.startswith('input_'):
                    if widget.startswith('input_checkbox_'):
                        setting = widget.split('input_checkbox_')[1]
                        self.server_conf.__dict__[setting] = self.ui.__dict__[widget].isChecked()
                    if widget.startswith('input_radiobutton_'):
                        setting = widget.split('input_radiobutton_')[1]
                        self.server_conf.__dict__[setting] = self.ui.__dict__[widget].isChecked()
                    elif widget.startswith('input_combobox_'):
                        setting = widget.split('input_combobox_')[1]
                        self.server_conf.__dict__[setting] = self.ui.__dict__[widget].currentText()
                    elif widget.startswith('input_lineedit_'):
                        setting = widget.split('input_lineedit_')[1]
                        self.server_conf.__dict__[setting] =  self.ui.__dict__[widget].text()

            # URLs should not end with / - clean it
            self.server_conf.monitor_url = self.server_conf.monitor_url.rstrip('/')
            self.server_conf.monitor_cgi_url = self.server_conf.monitor_cgi_url.rstrip('/')

            # convert some strings to integers and bools
            for item in self.server_conf.__dict__:
                if type(self.server_conf.__dict__[item]) == str:
                    if self.server_conf.__dict__[item] in BOOLPOOL:
                        self.server_conf.__dict__[item] = BOOLPOOL[self.server_conf.__dict__[item]]
                    elif self.server_conf.__dict__[item].isdecimal():
                        self.server_conf.__dict__[item] = int(self.server_conf.__dict__[item])

            # edited servers will be deleted and recreated with new configuration
            if self.mode == 'edit':
                # remove old server vbox from status window if still running
                for vbox in statuswindow.servers_vbox.children():
                    if vbox.server.name == self.previous_server_conf.name:
                        # stop thread by falsificate running flag
                        vbox.table.worker.running = False
                        vbox.table.worker.finish.emit()
                        # nothing more to do
                        break

                # delete previous name
                conf.servers.pop(self.previous_server_conf.name)

                # delete edited and now not needed server instance - if it exists
                if self.previous_server_conf.name in servers.keys():
                    servers.pop(self.previous_server_conf.name)

            # add new server configuration in every case
            conf.servers[self.server_conf.name] = self.server_conf

            # add new server instance to global servers dict
            servers[self.server_conf.name] = create_server(self.server_conf)

            if self.server_conf.enabled == True:
                # create vbox
                statuswindow.servers_vbox.addLayout(statuswindow.create_ServerVBox(servers[self.server_conf.name]))
                # renew list of server vboxes in status window
                statuswindow.sort_ServerVBoxes()

            # reorder servers in dict to reflect changes
            servers = OrderedDict(sorted(servers.items()))

            # some monitor servers do not need cgi-url - reuse self.VOLATILE_WIDGETS to find out which one
            if not self.server_conf.type in self.VOLATILE_WIDGETS[self.ui.input_lineedit_monitor_cgi_url]:
                self.server_conf.monitor_cgi_url = self.server_conf.monitor_url

            # refresh list of servers, give call the current server name to highlight it
            dialogs.settings.refresh_list(list_widget=dialogs.settings.ui.list_servers,
                                          list_conf=conf.servers,
                                          current=self.server_conf.name)

            self.window.close()

            # store server settings
            conf.SaveMultipleConfig("servers", "server")


class Dialog_Action(Dialog):
    """
        Dialog used to setup one single action
    """
    def __init__(self, dialog):
        Dialog.__init__(self, dialog)

        # define checkbox-to-widgets dependencies which apply at initialization
        # which widgets have to be hidden because of irrelevance
        # dictionary holds checkbox/radiobutton as key and relevant widgets in list
        self.TOGGLE_DEPS = {
                            self.ui.input_checkbox_re_host_enabled : [self.ui.input_lineedit_re_host_pattern,
                                                                      self.ui.input_checkbox_re_host_reverse],
                            self.ui.input_checkbox_re_service_enabled : [self.ui.input_lineedit_re_service_pattern,
                                                                         self.ui.input_checkbox_re_service_reverse],

                            self.ui.input_checkbox_re_status_information_enabled : [self.ui.input_lineedit_re_status_information_pattern,
                                                                        self.ui.input_checkbox_re_status_information_reverse]
                            }

        # fill action types into combobox
        self.ui.input_combobox_type.addItems(["Browser", "Command", "URL"])

        # fill default order fields combobox with monitor server types
        self.ui.input_combobox_monitor_type.addItem("All monitor servers")
        self.ui.input_combobox_monitor_type.addItems(sorted(SERVER_TYPES.keys(), key=str.lower))
        # default to Nagios as it is the mostly used monitor server
        self.ui.input_combobox_monitor_type.setCurrentIndex(0)


    def dialog_decoration(method):
        """
            try with a decorator instead of repeated calls
        """
        # function which decorates method
        def decoration_function(self):
            """
                self.server_conf has to be set by decorated method
            """
            # call decorated method
            method(self)

            # run through all input widgets and and apply defaults from config
            for widget in self.ui.__dict__:
                if widget.startswith('input_'):
                    if widget.startswith('input_checkbox_'):
                        setting = widget.split('input_checkbox_')[1]
                        self.ui.__dict__[widget].setChecked(self.action_conf.__dict__[setting])
                    if widget.startswith('input_radiobutton_'):
                        setting = widget.split('input_radiobutton_')[1]
                        self.ui.__dict__[widget].setChecked(self.action_conf.__dict__[setting])
                    elif widget.startswith('input_combobox_'):
                        setting = widget.split('input_combobox_')[1]
                        self.ui.__dict__[widget].setCurrentText(self.action_conf.__dict__[setting])
                    elif widget.startswith('input_lineedit_'):
                        setting = widget.split('input_lineedit_')[1]
                        self.ui.__dict__[widget].setText(self.action_conf.__dict__[setting])
                    elif widget.startswith('input_textedit_'):
                        setting = widget.split('input_textedit_')[1]
                        self.ui.__dict__[widget].setText(self.action_conf.__dict__[setting])

            # apply toggle-dependencies between checkboxes and certain widgets
            self.toggle_toggles()

            # important final size adjustment
            self.window.adjustSize()

            self.window.show()

        # give back decorated function
        return(decoration_function)


    @dialog_decoration
    def new(self):
        """
            create new server
        """
        self.mode = 'new'

        # create new server config object
        self.action_conf = Action()
        # window title might be pretty simple
        self.window.setWindowTitle('New action')


    @dialog_decoration
    def edit(self):
        """
            edit existing action
        """
        self.mode = 'edit'
        # shorter action conf
        self.action_conf = conf.actions[dialogs.settings.ui.list_actions.currentItem().text()]
        # store action name in case it will be changed
        self.previous_action_conf = deepcopy(self.action_conf)
        # set window title
        self.window.setWindowTitle('Edit %s' % (self.action_conf.name))


    @dialog_decoration
    def copy(self):
        """
            copy existing action
        """
        self.mode = 'copy'
        # shorter action conf
        self.action_conf = deepcopy(conf.actions[dialogs.settings.ui.list_actions.currentItem().text()])
        # set window title before name change to reflect copy
        self.window.setWindowTitle('Copy %s' % (self.action_conf.name))
        # indicate copy of other action
        self.action_conf.name = 'Copy of ' + self.action_conf.name


    def ok(self):
        """
            evaluate state of widgets to get new configuration
        """
        # check that no duplicate name exists
        if self.ui.input_lineedit_name.text() in conf.actions and \
          (self.mode in ['new', 'copy'] or
           self.mode == 'edit' and self.action_conf != conf.actions[self.ui.input_lineedit_name.text()]):
            # cry if duplicate name exists
            QMessageBox.critical(self.window, 'Nagstamon',
                                 'The action name <b>%s</b> is already used.' %\
                                 (self.ui.input_lineedit_name.text()),
                                 QMessageBox.Ok)
        else:
            # get configuration from UI
            for widget in self.ui.__dict__:
                if widget.startswith('input_'):
                    if widget.startswith('input_checkbox_'):
                        setting = widget.split('input_checkbox_')[1]
                        self.action_conf.__dict__[setting] = self.ui.__dict__[widget].isChecked()
                    if widget.startswith('input_radiobutton_'):
                        setting = widget.split('input_radiobutton_')[1]
                        self.action_conf.__dict__[setting] = self.ui.__dict__[widget].isChecked()
                    elif widget.startswith('input_combobox_'):
                        setting = widget.split('input_combobox_')[1]
                        self.action_conf.__dict__[setting] = self.ui.__dict__[widget].currentText()
                    elif widget.startswith('input_lineedit_'):
                        setting = widget.split('input_lineedit_')[1]
                        self.action_conf.__dict__[setting] =  self.ui.__dict__[widget].text()
                    elif widget.startswith('input_textedit_'):
                        setting = widget.split('input_textedit_')[1]
                        self.action_conf.__dict__[setting] =  self.ui.__dict__[widget].toPlainText()

            # edited action will be deleted and recreated with new configuration
            if self.mode == 'edit':
                # delete previous name
                conf.actions.pop(self.previous_action_conf.name)

            # add edited  or new/copied action
            conf.actions[self.action_conf.name] = self.action_conf

            # refresh list of servers, give call the current server name to highlight it
            dialogs.settings.refresh_list(list_widget=dialogs.settings.ui.list_actions,
                                          list_conf=conf.actions,
                                          current=self.action_conf.name)

            # store server settings
            conf.SaveMultipleConfig("actions", "action")


class Dialog_Acknowledge(Dialog):
    """
        Dialog for acknowledging host/service problems
    """

    # store host and service to be used for OK button evaluation
    server = None
    host = service = ''

    # tell worker to acknowledge some troublesome item
    acknowledge = pyqtSignal(dict)


    def __init__(self, dialog):
        Dialog.__init__(self, dialog)


    def initialize(self, server=None, host='', service=''):
        # store server, host and service to be used for OK button evaluation
        self.server = server
        self.host = host
        self.service = service

        # if service is "" it must be a host
        if service == "":
            # set label for acknowledging a host
            self.window.setWindowTitle('Acknowledge host')
            self.ui.input_label_description.setText('Host <b>%s</b>' % (host))
        else:
            # set label for acknowledging a service on host
            self.window.setWindowTitle('Acknowledge service')
            self.ui.input_label_description.setText('Service <b>%s</b> on host <b>%s</b>' % (service, host))

        # default flags of monitor acknowledgement
        self.ui.input_checkbox_sticky_acknowledgement.setChecked(conf.defaults_acknowledge_sticky)
        self.ui.input_checkbox_send_notification.setChecked(conf.defaults_acknowledge_send_notification)
        self.ui.input_checkbox_persistent_comment.setChecked(conf.defaults_acknowledge_persistent_comment)
        self.ui.input_checkbox_acknowledge_all_services.setChecked(conf.defaults_acknowledge_all_services)

        # default author + comment
        self.ui.input_lineedit_comment.setText(conf.defaults_acknowledge_comment)
        self.ui.input_lineedit_comment.setFocus()


    def ok(self):
        """
            acknowledge miserable host/service
        """
        # create a list of all service of selected host to acknowledge them all
        all_services = list()
        acknowledge_all_services = self.ui.input_checkbox_acknowledge_all_services.isChecked()

        if acknowledge_all_services == True:
            for i in self.server.nagitems_filtered["services"].values():
                for s in i:
                    if s.host == self.host:
                        all_services.append(s.name)

        # send signal to tablewidget worker to care about acknowledging with supplied information
        self.acknowledge.emit({'server': self.server,
                               'host': self.host,
                               'service': self.service,
                               'author': self.server.username,
                               'comment': self.ui.input_lineedit_comment.text(),
                               'sticky': self.ui.input_checkbox_sticky_acknowledgement.isChecked(),
                               'notify': self.ui.input_checkbox_send_notification.isChecked(),
                               'persistent': self.ui.input_checkbox_persistent_comment.isChecked(),
                               'acknowledge_all_services': acknowledge_all_services,
                               'all_services': all_services})


class Dialog_Downtime(Dialog):
    """
        Dialog for putting hosts/services into downtime
    """

    # send signal to get start and end of a downtime asynchronously
    get_start_end = pyqtSignal(str, str)

    # signal to tell worker to commit downtime
    downtime = pyqtSignal(dict)

    # store host and service to be used for OK button evaluation
    server = None
    host = service = ''

    def __init__(self, dialog):
        Dialog.__init__(self, dialog)


    def initialize(self, server=None, host='', service=''):
        # store server, host and service to be used for OK button evaluation
        self.server = server
        self.host = host
        self.service = service

        # if service is "" it must be a host
        if service == "":
            # set label for acknowledging a host
            self.window.setWindowTitle('Downtime for host')
            self.ui.input_label_description.setText('Host <b>%s</b>' % (host))
        else:
            # set label for acknowledging a service on host
            self.window.setWindowTitle('Downtime for service')
            self.ui.input_label_description.setText('Service <b>%s</b> on host <b>%s</b>' % (service, host))

        # default flags of monitor acknowledgement
        self.ui.input_spinbox_duration_hours.setValue(int(conf.defaults_downtime_duration_hours))
        self.ui.input_spinbox_duration_minutes.setValue(int(conf.defaults_downtime_duration_minutes))
        self.ui.input_radiobutton_type_fixed.setChecked(conf.defaults_downtime_type_fixed)
        self.ui.input_radiobutton_type_flexible.setChecked(conf.defaults_downtime_type_flexible)

        self.ui.input_lineedit_start_time.setText('n/a')
        self.ui.input_lineedit_end_time.setText('n/a')

        # default author + comment
        self.ui.input_lineedit_comment.setText(conf.defaults_downtime_comment)
        self.ui.input_lineedit_comment.setFocus()

        if self.server != None:
            # at first initialization server is still None
            self.get_start_end.emit(self.server.name, self.host)


    def ok(self):
        """
            schedule downtime for miserable host/service
        """
        # type of downtime - fixed or flexible
        if self.ui.input_radiobutton_type_fixed.isChecked() == True:
            fixed = 1
        else:
            fixed = 0

        self.downtime.emit({'server': self.server,
                            'host': self.host,
                            'service': self.service,
                            'author': self.server.username,
                            'comment': self.ui.input_lineedit_comment.text(),
                            'fixed': fixed,
                            'start_time': self.ui.input_lineedit_start_time.text(),
                            'end_time': self.ui.input_lineedit_end_time.text(),
                            'hours': int(self.ui.input_spinbox_duration_hours.value()),
                            'minutes': int(self.ui.input_spinbox_duration_minutes.value())})


    pyqtSlot(str, str)
    def set_start_end(self, start, end):
        """
            put values sent by worker into start and end fields
        """
        self.ui.input_lineedit_start_time.setText(start)
        self.ui.input_lineedit_end_time.setText(end)


class Dialog_Submit(Dialog):
    """
        Dialog for submitting arbitrarily chosen results
    """
    # store host and service to be used for OK button evaluation
    server = None
    host = service = ''

    submit = pyqtSignal(dict)

    def __init__(self, dialog):
        Dialog.__init__(self, dialog)


    def initialize(self, server=None, host='', service=''):
        # store server, host and service to be used for OK button evaluation
        self.server = server
        self.host = host
        self.service = service

        # if service is "" it must be a host
        if service == "":
            # set label for acknowledging a host
            self.window.setWindowTitle('Submit check result for host')
            self.ui.input_label_description.setText('Host <b>%s</b>' % (host))
            # services do not need all states
            self.ui.input_radiobutton_result_up.show()
            self.ui.input_radiobutton_result_ok.hide()
            self.ui.input_radiobutton_result_warning.hide()
            self.ui.input_radiobutton_result_critical.hide()
            self.ui.input_radiobutton_result_unknown.show()
            self.ui.input_radiobutton_result_unreachable.show()
            self.ui.input_radiobutton_result_down.show()
            # activate first radiobutton
            self.ui.input_radiobutton_result_up.setChecked(True)
        else:
            # set label for acknowledging a service on host
            self.window.setWindowTitle('Submit check result for service')
            self.ui.input_label_description.setText('Service <b>%s</b> on host <b>%s</b>' % (service, host))
            # hosts do not need all states
            self.ui.input_radiobutton_result_up.hide()
            self.ui.input_radiobutton_result_ok.show()
            self.ui.input_radiobutton_result_warning.show()
            self.ui.input_radiobutton_result_critical.show()
            self.ui.input_radiobutton_result_unknown.show()
            self.ui.input_radiobutton_result_unreachable.hide()
            self.ui.input_radiobutton_result_down.hide()
            # activate first radiobutton
            self.ui.input_radiobutton_result_ok.setChecked(True)

        # clear text fields
        self.ui.input_lineedit_check_output.setText('')
        self.ui.input_lineedit_performance_data.setText('')
        self.ui.input_lineedit_comment.setText(conf.defaults_submit_check_result_comment)
        self.ui.input_lineedit_check_output.setFocus()


    def ok(self):
        """
            submit arbitrary check result
        """
        # default state
        state = "ok"

        for button in ["ok", "up", "warning", "critical", "unreachable", "unknown", "down"]:
            if self.ui.__dict__['input_radiobutton_result_' + button ].isChecked():
                state = button
                break

        # tell worker to submit
        self.submit.emit({'server': self.server,
                          'host': self.host,
                          'service': self.service,
                          'state': state,
                          'comment': self.ui.input_lineedit_comment.text(),
                          'check_output': self.ui.input_lineedit_check_output.text(),
                          'performance_data': self.ui.input_lineedit_performance_data.text()})


class MediaPlayer(QObject):
    """
        play media files for notification
    """
    # needed to show error in a thread-safe way
    send_message = pyqtSignal(str, str)

    def __init__(self):
        QObject.__init__(self)
        self.player = QMediaPlayer(parent=self)

        self.player.setVolume(100)
        self.playlist = QMediaPlaylist()
        self.player.setPlaylist(self.playlist)

        # let statuswindow show message
        self.send_message.connect(statuswindow.show_message)
        # connect with statuswindow notification worker
        statuswindow.worker_notification.load_sound.connect(self.set_media)
        statuswindow.worker_notification.play_sound.connect(self.play)


    @pyqtSlot(str)
    def set_media(self, file):
        # only existing file can be played
        if os.path.exists(file):
            url = QUrl.fromLocalFile(file)
            mediacontent = QMediaContent(url)
            self.player.setMedia(mediacontent)
            del url, mediacontent
            return True
        else:
            # cry and tell no file was found
            self.send_message.emit('warning', 'File <b>\'{0}\'</b> does not exist.'.format(file))
            return False


    @pyqtSlot()
    def play(self):
        # just play sound
        self.player.play()


class CheckVersion(QObject):
    """
        checking for updates
    """

    def check(self, start_mode=False):
        # list of enabled servers which connections outside should be used to check
        self.enabled_servers = get_enabled_servers()

        # set mode to be evaluated by worker
        self.start_mode = start_mode

        # thread for worker to avoid
        self.worker_thread = QThread()
        self.worker = self.Worker()

        # if update check is ready it sends the message to GUI thread
        self.worker.ready.connect(self.show_message)

        # stop thread if worker has finished
        self.worker.finished.connect(self.worker_thread.quit)

        self.worker.moveToThread(self.worker_thread)
        # run check when thread starts
        self.worker_thread.started.connect(self.worker.check)
        self.worker_thread.start(0)


    @pyqtSlot(str)
    def show_message(self, message):
        """
            message dialog must be shown from GUI thread
        """
        QMessageBox.information(None, 'Nagstamon version check',  message, QMessageBox.Ok)


    class Worker(QObject):
        """
            check for new version in background
        """
        # send signal if some version information is available
        ready = pyqtSignal(str)

        finished = pyqtSignal()

        def __init__(self):
            QObject.__init__(self)


        def check(self):
            """
                check for update using server connection
            """
            # get servers to be used for checking version
            enabled_servers = get_enabled_servers()

            # default latest version is 'unavailable'
            latest_version = 'unavailable'
            message = 'Cannot reach version check at <a href={0}>{0}</<a>.'.format(AppInfo.VERSION_URL)

            # find at least one server which allows to get version information
            for server in enabled_servers:

                # retrieve VERSION_URL without auth information
                response = server.FetchURL(AppInfo.VERSION_URL, giveback='raw', no_auth=True)

                # stop searching if some valid information has been found
                if response.error == "" and not response.result.startswith('<'):
                    latest_version = response.result.strip()
                    break

            # compose message according to version information
            if latest_version != 'unavailable':
                if latest_version == AppInfo.VERSION:
                    message = 'You are using the latest version <b>Nagstamon {0}</b>.'.format(AppInfo.VERSION)
                else:
                    message = 'The new version <b> Nagstamon {0}</b> is available.<p>' \
                              'Get it at <a href={1}>{1}</a>.'.format(latest_version, AppInfo.WEBSITE + '/nagstamon-20')

            # if run from startup do not cry if any error occured or nothing new is available
            if check_version.start_mode == False or\
               (check_version.start_mode == True and latest_version not in ('unavailable', AppInfo.VERSION)):
                self.ready.emit(message)

            # tell thread to finish
            self.finished.emit()


class DBus(object):
    """
        Create connection to DBus for desktop notification for Linux/Unix
    """
    def __init__(self):

        self.id = 0
        self.actions = []
        self.timeout = 0
        # in case Nagstamon is installed by package manager use its icon
        self.icon = 'nagstamon'
        # use Nagstamon image if icon is not available from system
        # see https://developer.gnome.org/notification-spec/#icons-and-images
        self.hints = {'image-path': '%s%snagstamon.svg' % (RESOURCES, os.sep)}

        if not platform.system() in ['Darwin', 'Windows']:
            if 'dbus' in sys.modules:
                dbus_mainloop = DBusQtMainLoop(set_as_default=True)
                dbus_bus = SessionBus(dbus_mainloop)
                dbus_object = dbus_bus.get_object('org.freedesktop.Notifications',
                                              '/org/freedesktop/Notifications')
                self.dbus_interface = Interface(dbus_object,
                                                dbus_interface='org.freedesktop.Notifications')
                self.connected = True
        else:
            self.connected = False


    def show(self, summary, message):
        """
            simply show message
        """
        if self.connected:
            notification_id = self.dbus_interface.Notify(AppInfo.NAME,
                                                         self.id,
                                                         self.icon,
                                                         summary,
                                                         message,
                                                         self.actions,
                                                         self.hints,
                                                         self.timeout)
            # reuse ID
            self.id = int(notification_id)


def _create_icons():
    """
        fill global ICONS with pixmaps rendered from SVGs
    """
    for attr in ('acknowledged', 'downtime', 'flapping', 'new', 'passive'):
        icon = QIcon('%s%snagstamon_%s.svg' % (RESOURCES, os.sep, attr))
        ICONS[attr] = icon


def get_screen(x, y):
    """
        find out which screen the given coordinates belong to
        gives back 'None' if coordinates are out of any known screen
    """
    # integerify these values as they *might* be strings
    x = int(x)
    y = int(y)

    number_of_screens = desktop.screenCount()
    for screen in range(number_of_screens + 1):
        # if coordinates are inside screen just break and return screen
        if (desktop.screenGeometry(screen).contains(x, y)):
            break

    del(x,y)

    # when 'screen' reached number_of_screens no screen was found, thus return None
    if screen == number_of_screens:
        return None
    else:
        return screen


@pyqtSlot()
def exit():
    """
        stop all child threads before quitting instance
    """
    # store position of statuswindow/statusbar
    statuswindow.store_position_to_conf()

    # hide statuswindow first ro avoid lag when waiting for finished threads
    statuswindow.hide()

    # stop statuswindow worker
    statuswindow.worker.running = False

    # save configuration
    conf.SaveConfig()

    # tell all tableview threads to stop
    for server_vbox in statuswindow.servers_vbox.children():
        server_vbox.table.worker.finish.emit()
    # wait until all threads are stopped
    for server_vbox in statuswindow.servers_vbox.children():
        server_vbox.table.worker_thread.wait(1)

    # wait until statuswindow notification worker has finished
    statuswindow.worker_notification_thread.wait(1)

    # wait until statuswindow worker has finished
    statuswindow.worker_thread.wait(1)

    # bye bye
    QApplication.instance().quit()


# check for updates
check_version = CheckVersion()

# access to variuos desktop parameters
desktop = QApplication.desktop()

# DBus initialization
dbus_connection = DBus()

# access dialogs
dialogs = Dialogs()

# system tray icon
systrayicon = SystemTrayIcon()

# combined statusbar/status window
statuswindow = None
statuswindow = StatusWindow()

# context menu for systray and statuswindow
menu = MenuContext()

# versatile mediaplayer
mediaplayer = MediaPlayer()
<|MERGE_RESOLUTION|>--- conflicted
+++ resolved
@@ -591,14 +591,10 @@
             # needed for OSX - otherwise statusbar stays blank while moving
             statuswindow.update()
 
-<<<<<<< HEAD
-            self.window_moved.emit()
-=======
         # needed for OSX - otherwise statusbar stays blank while moving
         statuswindow.update()
 
         self.window_moved.emit()
->>>>>>> 69ef93be
 
 
     def enterEvent(self, event):
